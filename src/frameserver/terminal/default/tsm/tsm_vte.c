/*
 * libtsm - VT Emulator
 *
 * Copyright (c) 2011-2013 David Herrmann <dh.herrmann@gmail.com>
 *
 * Permission is hereby granted, free of charge, to any person obtaining
 * a copy of this software and associated documentation files
 * (the "Software"), to deal in the Software without restriction, including
 * without limitation the rights to use, copy, modify, merge, publish,
 * distribute, sublicense, and/or sell copies of the Software, and to
 * permit persons to whom the Software is furnished to do so, subject to
 * the following conditions:
 *
 * The above copyright notice and this permission notice shall be included
 * in all copies or substantial portions of the Software.
 *
 * THE SOFTWARE IS PROVIDED "AS IS", WITHOUT WARRANTY OF ANY KIND, EXPRESS
 * OR IMPLIED, INCLUDING BUT NOT LIMITED TO THE WARRANTIES OF
 * MERCHANTABILITY, FITNESS FOR A PARTICULAR PURPOSE AND NONINFRINGEMENT.
 * IN NO EVENT SHALL THE AUTHORS OR COPYRIGHT HOLDERS BE LIABLE FOR ANY
 * CLAIM, DAMAGES OR OTHER LIABILITY, WHETHER IN AN ACTION OF CONTRACT,
 * TORT OR OTHERWISE, ARISING FROM, OUT OF OR IN CONNECTION WITH THE
 * SOFTWARE OR THE USE OR OTHER DEALINGS IN THE SOFTWARE.
 */

/*
 * Virtual Terminal Emulator
 * This is the VT implementation. It is written from scratch. It uses the
 * screen state-machine as output and is tightly bound to it. It supports
 * functionality from vt100 up to vt500 series. It doesn't implement an
 * explicitly selected terminal but tries to support the most important commands
 * to be compatible with existing implementations. However, full vt102
 * compatibility is the least that is provided.
 *
 * The main parser in this file controls the parser-state and dispatches the
 * actions to the related handlers. The parser is based on the state-diagram
 * from Paul Williams: http://vt100.net/emu/
 * It is written from scratch, though.
 * This parser is fully compatible up to the vt500 series. It requires UTF-8 and
 * does not support any other input encoding. The G0 and G1 sets are therefore
 * defined as subsets of UTF-8. You may still map G0-G3 into GL, though.
 *
 * However, the CSI/DCS/etc handlers are not designed after a specific VT
 * series. We try to support all vt102 commands but implement several other
 * often used sequences, too. Feel free to add further.
 */

#include "arcan_shmif.h"
#include "arcan_shmif_tui.h"
#include "arcan_shmif_tuisym.h"
#include <errno.h>
#include <stdarg.h>
#include "libtsm.h"
#include "libtsm_int.h"
#include "shl_llog.h"
#define LLOG_SUBSYSTEM "tsm_vte"

/* Input parser states */
enum parser_state {
	STATE_NONE,		/* placeholder */
	STATE_GROUND,		/* initial state and ground */
	STATE_ESC,		/* ESC sequence was started */
	STATE_ESC_INT,		/* intermediate escape characters */
	STATE_CSI_ENTRY,	/* starting CSI sequence */
	STATE_CSI_PARAM,	/* CSI parameters */
	STATE_CSI_INT,		/* intermediate CSI characters */
	STATE_CSI_IGNORE,	/* CSI error; ignore this CSI sequence */
	STATE_DCS_ENTRY,	/* starting DCS sequence */
	STATE_DCS_PARAM,	/* DCS parameters */
	STATE_DCS_INT,		/* intermediate DCS characters */
	STATE_DCS_PASS,		/* DCS data passthrough */
	STATE_DCS_IGNORE,	/* DCS error; ignore this DCS sequence */
	STATE_OSC_STRING,	/* parsing OCS sequence */
	STATE_ST_IGNORE,	/* unimplemented seq; ignore until ST */
	STATE_NUM
};

/* Input parser actions */
enum parser_action {
	ACTION_NONE,		/* placeholder */
	ACTION_IGNORE,		/* ignore the character entirely */
	ACTION_PRINT,		/* print the character on the console */
	ACTION_EXECUTE,		/* execute single control character (C0/C1) */
	ACTION_CLEAR,		/* clear current parameter state */
	ACTION_COLLECT,		/* collect intermediate character */
	ACTION_PARAM,		/* collect parameter character */
	ACTION_ESC_DISPATCH,	/* dispatch escape sequence */
	ACTION_CSI_DISPATCH,	/* dispatch csi sequence */
	ACTION_DCS_START,	/* start of DCS data */
	ACTION_DCS_COLLECT,	/* collect DCS data */
	ACTION_DCS_END,		/* end of DCS data */
	ACTION_OSC_START,	/* start of OSC data */
	ACTION_OSC_COLLECT,	/* collect OSC data */
	ACTION_OSC_END,		/* end of OSC data */
	ACTION_NUM
};

enum mouse_data {
	MOUSE_BUTTON = 1,
	MOUSE_DRAG   = 2,
	MOUSE_MOTION = 4,
	MOUSE_SGR    = 8,
	MOUSE_X10    = 16,
	MOUSE_RXVT   = 32
};

const static int MOUSE_PROTO = MOUSE_SGR | MOUSE_X10 | MOUSE_RXVT;

/* CSI flags */
#define CSI_BANG	0x0001		/* CSI: ! */
#define CSI_CASH	0x0002		/* CSI: $ */
#define CSI_WHAT	0x0004		/* CSI: ? */
#define CSI_GT		0x0008		/* CSI: > */
#define CSI_SPACE	0x0010		/* CSI:   */
#define CSI_SQUOTE	0x0020		/* CSI: ' */
#define CSI_DQUOTE	0x0040		/* CSI: " */
#define CSI_MULT	0x0080		/* CSI: * */
#define CSI_PLUS	0x0100		/* CSI: + */
#define CSI_POPEN	0x0200		/* CSI: ( */
#define CSI_PCLOSE	0x0400		/* CSI: ) */

/* max CSI arguments */
#define CSI_ARG_MAX 16

/* terminal flags */
#define FLAG_CURSOR_KEY_MODE			0x00000001 /* DEC cursor key mode */
#define FLAG_KEYPAD_APPLICATION_MODE		0x00000002 /* DEC keypad application mode; TODO: toggle on numlock? */
#define FLAG_LINE_FEED_NEW_LINE_MODE		0x00000004 /* DEC line-feed/new-line mode */
#define FLAG_8BIT_MODE				0x00000008 /* Disable UTF-8 mode and enable 8bit compatible mode */
#define FLAG_7BIT_MODE				0x00000010 /* Disable 8bit mode and use 7bit compatible mode */
#define FLAG_USE_C1				0x00000020 /* Explicitly use 8bit C1 codes; TODO: implement */
#define FLAG_KEYBOARD_ACTION_MODE		0x00000040 /* Disable keyboard; TODO: implement? */
#define FLAG_INSERT_REPLACE_MODE		0x00000080 /* Enable insert mode */
#define FLAG_SEND_RECEIVE_MODE			0x00000100 /* Disable local echo */
#define FLAG_TEXT_CURSOR_MODE			0x00000200 /* Show cursor */
#define FLAG_INVERSE_SCREEN_MODE		0x00000400 /* Inverse colors */
#define FLAG_ORIGIN_MODE			0x00000800 /* Relative origin for cursor */
#define FLAG_AUTO_WRAP_MODE			0x00001000 /* Auto line wrap mode */
#define FLAG_AUTO_REPEAT_MODE			0x00002000 /* Auto repeat key press; TODO: implement */
#define FLAG_NATIONAL_CHARSET_MODE		0x00004000 /* Send keys from nation charsets; TODO: implement */
#define FLAG_BACKGROUND_COLOR_ERASE_MODE	0x00008000 /* Set background color on erase (bce) */
#define FLAG_PREPEND_ESCAPE			0x00010000 /* Prepend escape character to next output */
#define FLAG_TITE_INHIBIT_MODE			0x00020000 /* Prevent switching to alternate screen buffer */
#define FLAG_PASTE_BRACKET 0x00040000 /* Bracketed Paste mode */

struct vte_saved_state {
	size_t cursor_x;
	size_t cursor_y;
	size_t mouse_x;
	size_t mouse_y;
	enum mouse_data mouse_state;
	struct tui_screen_attr cattr;
	tsm_vte_charset **gl;
	tsm_vte_charset **gr;
	bool wrap_mode;
	bool origin_mode;
};

struct tsm_vte {
	unsigned long ref;
	tsm_log_t llog;

	tsm_str_cb strcb;
	void *strcb_data;
	size_t colbuf_sz;
	size_t colbuf_pos;
	char *colbuf;

	void *llog_data;
	struct tui_context *con;
	tsm_vte_write_cb write_cb;
	void *data;
	char *palette_name;

	struct tsm_utf8_mach *mach;
	unsigned long parse_cnt;

	unsigned int state;
	enum mouse_data mstate;
	int mbutton;

	unsigned int csi_argc;
	int csi_argv[CSI_ARG_MAX];
	unsigned int csi_flags;

	uint8_t palette[VTE_COLOR_NUM][3];
	struct tui_screen_attr def_attr;
	struct tui_screen_attr cattr;
	unsigned int flags;

	tsm_vte_charset **gl;
	tsm_vte_charset **gr;
	tsm_vte_charset **glt;
	tsm_vte_charset **grt;
	tsm_vte_charset *g0;
	tsm_vte_charset *g1;
	tsm_vte_charset *g2;
	tsm_vte_charset *g3;

	struct vte_saved_state saved_state;
	size_t alt_cursor_x;
	size_t alt_cursor_y;
};

static uint8_t color_palette[VTE_COLOR_NUM][3] = {
	[VTE_COLOR_BLACK]         = {   0,   0,   0 }, /* black */
	[VTE_COLOR_RED]           = { 205,   0,   0 }, /* red */
	[VTE_COLOR_GREEN]         = {   0, 205,   0 }, /* green */
	[VTE_COLOR_YELLOW]        = { 205, 205,   0 }, /* yellow */
	[VTE_COLOR_BLUE]          = {   0,   0, 238 }, /* blue */
	[VTE_COLOR_MAGENTA]       = { 205,   0, 205 }, /* magenta */
	[VTE_COLOR_CYAN]          = {   0, 205, 205 }, /* cyan */
	[VTE_COLOR_LIGHT_GREY]    = { 229, 229, 229 }, /* light grey */
	[VTE_COLOR_DARK_GREY]     = { 127, 127, 127 }, /* dark grey */
	[VTE_COLOR_LIGHT_RED]     = { 255,   0,   0 }, /* light red */
	[VTE_COLOR_LIGHT_GREEN]   = {   0, 255,   0 }, /* light green */
	[VTE_COLOR_LIGHT_YELLOW]  = { 255, 255,   0 }, /* light yellow */
	[VTE_COLOR_LIGHT_BLUE]    = {  92,  92, 255 }, /* light blue */
	[VTE_COLOR_LIGHT_MAGENTA] = { 255,   0, 255 }, /* light magenta */
	[VTE_COLOR_LIGHT_CYAN]    = {   0, 255, 255 }, /* light cyan */
	[VTE_COLOR_WHITE]         = { 255, 255, 255 }, /* white */

	[VTE_COLOR_FOREGROUND]    = { 229, 229, 229 }, /* light grey */
	[VTE_COLOR_BACKGROUND]    = {   0,   0,   0 }, /* black */
};

static uint8_t color_palette_solarized[VTE_COLOR_NUM][3] = {
	[VTE_COLOR_BLACK]         = {   7,  54,  66 }, /* black */
	[VTE_COLOR_RED]           = { 220,  50,  47 }, /* red */
	[VTE_COLOR_GREEN]         = { 133, 153,   0 }, /* green */
	[VTE_COLOR_YELLOW]        = { 181, 137,   0 }, /* yellow */
	[VTE_COLOR_BLUE]          = {  38, 139, 210 }, /* blue */
	[VTE_COLOR_MAGENTA]       = { 211,  54, 130 }, /* magenta */
	[VTE_COLOR_CYAN]          = {  42, 161, 152 }, /* cyan */
	[VTE_COLOR_LIGHT_GREY]    = { 238, 232, 213 }, /* light grey */
	[VTE_COLOR_DARK_GREY]     = {   0,  43,  54 }, /* dark grey */
	[VTE_COLOR_LIGHT_RED]     = { 203,  75,  22 }, /* light red */
	[VTE_COLOR_LIGHT_GREEN]   = {  88, 110, 117 }, /* light green */
	[VTE_COLOR_LIGHT_YELLOW]  = { 101, 123, 131 }, /* light yellow */
	[VTE_COLOR_LIGHT_BLUE]    = { 131, 148, 150 }, /* light blue */
	[VTE_COLOR_LIGHT_MAGENTA] = { 108, 113, 196 }, /* light magenta */
	[VTE_COLOR_LIGHT_CYAN]    = { 147, 161, 161 }, /* light cyan */
	[VTE_COLOR_WHITE]         = { 253, 246, 227 }, /* white */

	[VTE_COLOR_FOREGROUND]    = { 238, 232, 213 }, /* light grey */
	[VTE_COLOR_BACKGROUND]    = {   7,  54,  66 }, /* black */
};

static uint8_t color_palette_solarized_black[VTE_COLOR_NUM][3] = {
	[VTE_COLOR_BLACK]         = {   0,   0,   0 }, /* black */
	[VTE_COLOR_RED]           = { 220,  50,  47 }, /* red */
	[VTE_COLOR_GREEN]         = { 133, 153,   0 }, /* green */
	[VTE_COLOR_YELLOW]        = { 181, 137,   0 }, /* yellow */
	[VTE_COLOR_BLUE]          = {  38, 139, 210 }, /* blue */
	[VTE_COLOR_MAGENTA]       = { 211,  54, 130 }, /* magenta */
	[VTE_COLOR_CYAN]          = {  42, 161, 152 }, /* cyan */
	[VTE_COLOR_LIGHT_GREY]    = { 238, 232, 213 }, /* light grey */
	[VTE_COLOR_DARK_GREY]     = {   0,  43,  54 }, /* dark grey */
	[VTE_COLOR_LIGHT_RED]     = { 203,  75,  22 }, /* light red */
	[VTE_COLOR_LIGHT_GREEN]   = {  88, 110, 117 }, /* light green */
	[VTE_COLOR_LIGHT_YELLOW]  = { 101, 123, 131 }, /* light yellow */
	[VTE_COLOR_LIGHT_BLUE]    = { 131, 148, 150 }, /* light blue */
	[VTE_COLOR_LIGHT_MAGENTA] = { 108, 113, 196 }, /* light magenta */
	[VTE_COLOR_LIGHT_CYAN]    = { 147, 161, 161 }, /* light cyan */
	[VTE_COLOR_WHITE]         = { 253, 246, 227 }, /* white */

	[VTE_COLOR_FOREGROUND]    = { 238, 232, 213 }, /* light grey */
	[VTE_COLOR_BACKGROUND]    = {   0,   0,   0 }, /* black */
};

static uint8_t color_palette_solarized_white[VTE_COLOR_NUM][3] = {
	[VTE_COLOR_BLACK]         = {   7,  54,  66 }, /* black */
	[VTE_COLOR_RED]           = { 220,  50,  47 }, /* red */
	[VTE_COLOR_GREEN]         = { 133, 153,   0 }, /* green */
	[VTE_COLOR_YELLOW]        = { 181, 137,   0 }, /* yellow */
	[VTE_COLOR_BLUE]          = {  38, 139, 210 }, /* blue */
	[VTE_COLOR_MAGENTA]       = { 211,  54, 130 }, /* magenta */
	[VTE_COLOR_CYAN]          = {  42, 161, 152 }, /* cyan */
	[VTE_COLOR_LIGHT_GREY]    = { 238, 232, 213 }, /* light grey */
	[VTE_COLOR_DARK_GREY]     = {   0,  43,  54 }, /* dark grey */
	[VTE_COLOR_LIGHT_RED]     = { 203,  75,  22 }, /* light red */
	[VTE_COLOR_LIGHT_GREEN]   = {  88, 110, 117 }, /* light green */
	[VTE_COLOR_LIGHT_YELLOW]  = { 101, 123, 131 }, /* light yellow */
	[VTE_COLOR_LIGHT_BLUE]    = { 131, 148, 150 }, /* light blue */
	[VTE_COLOR_LIGHT_MAGENTA] = { 108, 113, 196 }, /* light magenta */
	[VTE_COLOR_LIGHT_CYAN]    = { 147, 161, 161 }, /* light cyan */
	[VTE_COLOR_WHITE]         = { 253, 246, 227 }, /* white */

	[VTE_COLOR_FOREGROUND]    = {   7,  54,  66 }, /* black */
	[VTE_COLOR_BACKGROUND]    = { 238, 232, 213 }, /* light grey */
};

static uint8_t (*get_palette(struct tsm_vte *vte))[3]
{
	if (!vte->palette_name)
		return color_palette;

	if (!strcmp(vte->palette_name, "solarized"))
		return color_palette_solarized;
	if (!strcmp(vte->palette_name, "solarized-black"))
		return color_palette_solarized_black;
	if (!strcmp(vte->palette_name, "solarized-white"))
		return color_palette_solarized_white;

	return color_palette;
}

/* Several effects may occur when non-RGB colors are used. For instance, if bold
 * is enabled, then a dark color code is always converted to a light color to
 * simulate bold (even though bold may actually be supported!). To support this,
 * we need to differentiate between a set color-code and a set rgb-color.
 * This function actually converts a set color-code into an RGB color. This must
 * be called before passing the attribute to the console layer so the console
 * layer can always work with RGB values and does not have to care for color
 * codes. */
static void to_rgb(struct tsm_vte *vte, struct tui_screen_attr *attr)
{
	int8_t code;

	code = attr->fccode;
	if (code >= 0) {
		/* bold causes light colors */
		if (attr->bold && code < 8)
			code += 8;
		if (code >= VTE_COLOR_NUM)
			code = VTE_COLOR_FOREGROUND;

		attr->fr = vte->palette[code][0];
		attr->fg = vte->palette[code][1];
		attr->fb = vte->palette[code][2];
	}

	code = attr->bccode;
	if (code >= 0) {
		if (code >= VTE_COLOR_NUM)
			code = VTE_COLOR_BACKGROUND;

		attr->br = vte->palette[code][0];
		attr->bg = vte->palette[code][1];
		attr->bb = vte->palette[code][2];
	}
}

static void copy_fcolor(struct tui_screen_attr *dest,
			const struct tui_screen_attr *src)
{
	dest->fccode = src->fccode;
	dest->fr = src->fr;
	dest->fg = src->fg;
	dest->fb = src->fb;
}

static void copy_bcolor(struct tui_screen_attr *dest,
			const struct tui_screen_attr *src)
{
	dest->bccode = src->bccode;
	dest->br = src->br;
	dest->bg = src->bg;
	dest->bb = src->bb;
}

SHL_EXPORT
int tsm_vte_new(struct tsm_vte **out, struct tui_context *con,
		tsm_vte_write_cb write_cb, void *data,
		tsm_log_t log, void *log_data)
{
	struct tsm_vte *vte;
	int ret;

	if (!out || !con || !write_cb)
		return -EINVAL;

	vte = malloc(sizeof(*vte));
	if (!vte)
		return -ENOMEM;

	memset(vte, 0, sizeof(*vte));
	vte->ref = 1;
	vte->llog = log;
	vte->llog_data = log_data;
	vte->con = con;
	vte->write_cb = write_cb;
	vte->data = data;
	uint8_t* palette = (uint8_t*) get_palette(vte);
	memcpy(vte->palette, palette, 3 * VTE_COLOR_NUM);
	vte->def_attr.fccode = VTE_COLOR_FOREGROUND;
	vte->def_attr.bccode = VTE_COLOR_BACKGROUND;
	to_rgb(vte, &vte->def_attr);

	ret = tsm_utf8_mach_new(&vte->mach);
	if (ret)
		goto err_free;

	tsm_vte_reset(vte);
	arcan_tui_erase_screen(vte->con, false);

	llog_debug(vte, "new vte object");
	arcan_tui_refinc(vte->con);
	*out = vte;
	return 0;

err_free:
	free(vte);
	return ret;
}

SHL_EXPORT
void tsm_vte_ref(struct tsm_vte *vte)
{
	if (!vte)
		return;

	vte->ref++;
}

SHL_EXPORT
void tsm_vte_unref(struct tsm_vte *vte)
{
	if (!vte || !vte->ref)
		return;

	if (--vte->ref)
		return;

	llog_debug(vte, "destroying vte object");
	arcan_tui_refdec(vte->con);
	tsm_utf8_mach_free(vte->mach);
	free(vte);
}

SHL_EXPORT
void tsm_vte_set_color(struct tsm_vte *vte,
	enum vte_color ind, const uint8_t rgb[3])
{

	if (ind >= VTE_COLOR_NUM || (int)ind < 0)
		return;

	vte->palette[ind][0] = rgb[0];
	vte->palette[ind][1] = rgb[1];
	vte->palette[ind][2] = rgb[2];

	to_rgb(vte, &vte->def_attr);
	to_rgb(vte, &vte->cattr);
}

SHL_EXPORT
int tsm_vte_set_palette(struct tsm_vte *vte, const char *pstr)
{
	char *tmp = NULL;

	if (!vte)
		return -EINVAL;

	if (pstr) {
		tmp = strdup(pstr);
		if (!tmp)
			return -ENOMEM;
	}

	free(vte->palette_name);
	vte->palette_name = tmp;

	uint8_t* palette = (uint8_t*) get_palette(vte);
	memcpy(vte->palette, palette, 3 * VTE_COLOR_NUM);
	vte->def_attr.fccode = VTE_COLOR_FOREGROUND;
	vte->def_attr.bccode = VTE_COLOR_BACKGROUND;

	to_rgb(vte, &vte->def_attr);
	memcpy(&vte->cattr, &vte->def_attr, sizeof(vte->cattr));

	arcan_tui_defattr(vte->con, &vte->def_attr);
	arcan_tui_erase_screen(vte->con, false);

	return 0;
}

/*
 * Write raw byte-stream to pty.
 * When writing data to the client we must make sure that we send the correct
 * encoding. For backwards-compatibility reasons we should always send 7bit
 * characters exclusively. However, when FLAG_7BIT_MODE is not set, then we can
 * also send raw 8bit characters. For instance, in FLAG_8BIT_MODE we can use the
 * GR characters as keyboard input and send them directly or even use the C1
 * escape characters. In unicode mode (default) we can send multi-byte utf-8
 * characters which are also 8bit. When sending these characters, set the \raw
 * flag to true so this function does not perform debug checks on data we send.
 * If debugging is disabled, these checks are also disabled and won't affect
 * performance.
 * For better debugging, we also use the __LINE__ and __FILE__ macros. Use the
 * vte_write() and vte_write_raw() macros below for more convenient use.
 *
 * As a rule of thumb do never send 8bit characters in escape sequences and also
 * avoid all 8bit escape codes including the C1 codes. This will guarantee that
 * all kind of clients are always compatible to us.
 *
 * If SEND_RECEIVE_MODE is off (that is, local echo is on) we have to send all
 * data directly to ourself again. However, we must avoid recursion when
 * tsm_vte_input() itself calls vte_write*(), therefore, we increase the
 * PARSER counter when entering tsm_vte_input() and reset it when leaving it
 * so we never echo data that origins from tsm_vte_input().
 * But note that SEND_RECEIVE_MODE is inherently broken for escape sequences
 * that request answers. That is, if we send a request to the client that awaits
 * a response and parse that request via local echo ourself, then we will also
 * send a response to the client even though he didn't request one. This
 * recursion fix does not avoid this but only prevents us from endless loops
 * here. Anyway, only few applications rely on local echo so we can safely
 * ignore this.
 */
static void vte_write_debug(struct tsm_vte *vte, const char *u8, size_t len,
			    bool raw, const char *file, int line)
{
#ifdef BUILD_ENABLE_DEBUG
	/* in debug mode we check that escape sequences are always <0x7f so they
	 * are correctly parsed by non-unicode and non-8bit-mode clients. */
	size_t i;

	if (!raw) {
		for (i = 0; i < len; ++i) {
			if (u8[i] & 0x80)
				llog_warning(vte, "sending 8bit character inline to client in %s:%d",
					     file, line);
		}
	}
#endif

	/* in local echo mode, directly parse the data again */
	if (!vte->parse_cnt && !(vte->flags & FLAG_SEND_RECEIVE_MODE)) {
		if (vte->flags & FLAG_PREPEND_ESCAPE)
			tsm_vte_input(vte, "\e", 1);
		tsm_vte_input(vte, u8, len);
	}

	if (vte->flags & FLAG_PREPEND_ESCAPE)
		vte->write_cb(vte, "\e", 1, vte->data);
	vte->write_cb(vte, u8, len, vte->data);

	vte->flags &= ~FLAG_PREPEND_ESCAPE;
}

#define vte_write(_vte, _u8, _len) \
	vte_write_debug((_vte), (_u8), (_len), false, __FILE__, __LINE__)
#define vte_write_raw(_vte, _u8, _len) \
	vte_write_debug((_vte), (_u8), (_len), true, __FILE__, __LINE__)

/* write to console */
static void write_console(struct tsm_vte *vte, tsm_symbol_t sym)
{
	to_rgb(vte, &vte->cattr);
	arcan_tui_write(vte->con, sym, &vte->cattr);
}

static void reset_state(struct tsm_vte *vte)
{
	vte->saved_state.cursor_x = 0;
	vte->saved_state.cursor_y = 0;
	vte->saved_state.mouse_x = 0;
	vte->saved_state.mouse_y = 0;
	vte->saved_state.mouse_state = 0;
	vte->mbutton = 0;
	vte->saved_state.origin_mode = false;
	vte->saved_state.wrap_mode = true;
	vte->saved_state.gl = &vte->g0;
	vte->saved_state.gr = &vte->g1;

	copy_fcolor(&vte->saved_state.cattr, &vte->def_attr);
	copy_bcolor(&vte->saved_state.cattr, &vte->def_attr);
	vte->saved_state.cattr.bold = 0;
	vte->saved_state.cattr.italic = 0;
	vte->saved_state.cattr.underline = 0;
	vte->saved_state.cattr.inverse = 0;
	vte->saved_state.cattr.protect = 0;
	vte->saved_state.cattr.blink = 0;
	vte->saved_state.cattr.strikethrough = 0;
	vte->saved_state.cattr.custom = 0;
}

static void save_state(struct tsm_vte *vte)
{
	arcan_tui_cursorpos(vte->con,
		&vte->saved_state.cursor_x, &vte->saved_state.cursor_y);
	vte->saved_state.cattr = vte->cattr;
	vte->saved_state.gl = vte->gl;
	vte->saved_state.gr = vte->gr;
	vte->saved_state.mouse_state = vte->mstate;
	vte->saved_state.wrap_mode = vte->flags & FLAG_AUTO_WRAP_MODE;
	vte->saved_state.origin_mode = vte->flags & FLAG_ORIGIN_MODE;
}

static void restore_state(struct tsm_vte *vte)
{
	arcan_tui_move_to(vte->con, vte->saved_state.cursor_x,
			       vte->saved_state.cursor_y);
	vte->cattr = vte->saved_state.cattr;
	to_rgb(vte, &vte->cattr);
	if (vte->flags & FLAG_BACKGROUND_COLOR_ERASE_MODE)
		arcan_tui_defattr(vte->con, &vte->cattr);
	vte->gl = vte->saved_state.gl;
	vte->gr = vte->saved_state.gr;
	vte->mstate = vte->saved_state.mouse_state;

	if (vte->saved_state.wrap_mode) {
		vte->flags |= FLAG_AUTO_WRAP_MODE;
		arcan_tui_set_flags(vte->con, TUI_AUTO_WRAP);
	} else {
		vte->flags &= ~FLAG_AUTO_WRAP_MODE;
		arcan_tui_reset_flags(vte->con, TUI_AUTO_WRAP);
	}

	if (vte->saved_state.origin_mode) {
		vte->flags |= FLAG_ORIGIN_MODE;
		arcan_tui_set_flags(vte->con, TUI_REL_ORIGIN);
	} else {
		vte->flags &= ~FLAG_ORIGIN_MODE;
		arcan_tui_reset_flags(vte->con, TUI_REL_ORIGIN);
	}
}

/*
 * Reset VTE state
 * This performs a soft reset of the VTE. That is, everything is reset to the
 * same state as when the VTE was created. This does not affect the console,
 * though.
 */
SHL_EXPORT
void tsm_vte_reset(struct tsm_vte *vte)
{
	if (!vte)
		return;

	vte->flags = 0;
	vte->flags |= FLAG_TEXT_CURSOR_MODE;
	vte->flags |= FLAG_AUTO_REPEAT_MODE;
	vte->flags |= FLAG_SEND_RECEIVE_MODE;
	vte->flags |= FLAG_AUTO_WRAP_MODE;
	vte->flags |= FLAG_BACKGROUND_COLOR_ERASE_MODE;
	arcan_tui_reset(vte->con);
	arcan_tui_set_flags(vte->con, TUI_AUTO_WRAP);

	tsm_utf8_mach_reset(vte->mach);
	vte->state = STATE_GROUND;
	vte->gl = &vte->g0;
	vte->gr = &vte->g1;
	vte->glt = NULL;
	vte->grt = NULL;
	vte->g0 = &tsm_vte_unicode_lower;
	vte->g1 = &tsm_vte_unicode_upper;
	vte->g2 = &tsm_vte_unicode_lower;
	vte->g3 = &tsm_vte_unicode_upper;

	memcpy(&vte->cattr, &vte->def_attr, sizeof(vte->cattr));
	to_rgb(vte, &vte->cattr);
	arcan_tui_defattr(vte->con, &vte->def_attr);

	reset_state(vte);
}

SHL_EXPORT
void tsm_vte_hard_reset(struct tsm_vte *vte)
{
	tsm_vte_reset(vte);
	arcan_tui_erase_screen(vte->con, false);
	arcan_tui_erase_sb(vte->con);
	arcan_tui_move_to(vte->con, 0, 0);
}

static void mouse_wr(struct tsm_vte *vte,
	int btni, int press, int mods, int row, int col)
{
	size_t nw = 0;
	char buf[32];

	if (vte->mstate & MOUSE_SGR){
		nw = snprintf(buf, 32, "\e[%d;%d;%d%c", btni | mods, col, row, press ? 'M' : 'm');
	}
	else if (vte->mstate & MOUSE_X10){
		if (col > 222)
			col -= 32;
		if (row > 222)
			row -= 32;
		nw = snprintf(buf, 32, "\e[<M%c%c%c", (btni | mods) + 32, col+32, row+32);
	}
	else if (vte->mstate & MOUSE_RXVT){
		if (!press)
			btni = 3;

		nw = snprintf(buf, 32, "\e[<%d;%d;%dM", btni | mods, col, row);
	}

	if (nw && nw < 32)
		vte_write(vte, buf, nw);
}

SHL_EXPORT
void tsm_vte_paste(struct tsm_vte *vte, const char *u8, size_t len)
{
	if (vte->flags & FLAG_PASTE_BRACKET){
		vte_write(vte, "\e[200~", 6);
	}

	vte_write(vte, u8, len);

	if (vte->flags & FLAG_PASTE_BRACKET){
		vte_write(vte, "\e[201~", 6);
	}
}

SHL_EXPORT
void tsm_vte_mouse_motion(struct tsm_vte *vte, int x, int y, int mods)
{
	if (x == vte->saved_state.mouse_x &&
		y == vte->saved_state.mouse_y)
			return;

/* convert mouse state mask to match protocol */
	int mc = 0;
	mc |= (mods & TSM_SHIFT_MASK)   ? 1 : 0;
	mc |= (mods & TSM_ALT_MASK)     ? 2 : 0;
	mc |= (mods & TSM_CONTROL_MASK) ? 4 : 0;

	vte->saved_state.mouse_x = x;
	vte->saved_state.mouse_y = y;

	if ( ((vte->mstate & MOUSE_DRAG) && vte->mbutton) ||
		((vte->mstate & MOUSE_MOTION)) ){
		int btnind =
			vte->mbutton & 0x01 ? 1 :
			vte->mbutton & 0x02 ? 2 :
			vte->mbutton & 0x04 ? 3 : 4;
		mouse_wr(vte, btnind-1+32, 1, mc, y+1, x+1);
	}
}

SHL_EXPORT
void tsm_vte_mouse_button(struct tsm_vte *vte, int index, bool press, int mods)
{
	int old = vte->mbutton;

/* out of buttons? */
	if (index < 0 || index > 5)
		return;

/* modify held- mask */
	else if (index <= 3){
		if (press)
			vte->mbutton |= (1 << (index - 1));
		else
			vte->mbutton &= ~(1 << (index - 1));
	}

/* only report on change (but not for wheel) */
	if (old == vte->mbutton && index < 4)
		return;

	int mc = 0;
	mc |= (mods & TSM_SHIFT_MASK)   ? 1 : 0;
	mc |= (mods & TSM_ALT_MASK)     ? 2 : 0;
	mc |= (mods & TSM_CONTROL_MASK) ? 4 : 0;

	mouse_wr(vte, index < 4 ? index-1 : index-4+64, press, mods,
		vte->saved_state.mouse_y+1, vte->saved_state.mouse_x+1);
}

static void send_primary_da(struct tsm_vte *vte)
{
	vte_write(vte, "\e[?60;1;6;9;15c", 16);
}

/* execute control character (C0 or C1) */
static void do_execute(struct tsm_vte *vte, uint32_t ctrl)
{
	switch (ctrl) {
	case 0x00: /* NUL */
		/* Ignore on input */
		break;
	case 0x05: /* ENQ */
		/* Transmit answerback message */
		/* TODO: is there a better answer than ACK?  */
		vte_write(vte, "\x06", 1);
		break;
	case 0x07: /* BEL */
		/* Sound bell tone */
		/* TODO: I always considered this annying, however, we
		 * should at least provide some way to enable it if the
		 * user *really* wants it.
		 */
		break;
	case 0x08: /* BS */
		/* Move cursor one position left */
		arcan_tui_move_left(vte->con, 1);
		break;
	case 0x09: /* HT */
		/* Move to next tab stop or end of line */
		arcan_tui_tab_right(vte->con, 1);
		break;
	case 0x0a: /* LF */
	case 0x0b: /* VT */
	case 0x0c: /* FF */
		/* Line feed or newline (CR/NL mode) */
		if (vte->flags & FLAG_LINE_FEED_NEW_LINE_MODE)
			arcan_tui_newline(vte->con);
		else
			arcan_tui_move_down(vte->con, 1, true);
		break;
	case 0x0d: /* CR */
		/* Move cursor to left margin */
		arcan_tui_move_line_home(vte->con);
		break;
	case 0x0e: /* SO */
		/* Map G1 character set into GL */
		vte->gl = &vte->g1;
		break;
	case 0x0f: /* SI */
		/* Map G0 character set into GL */
		vte->gl = &vte->g0;
		break;
	case 0x11: /* XON */
		/* Resume transmission */
		/* TODO */
		break;
	case 0x13: /* XOFF */
		/* Stop transmission */
		/* TODO */
		break;
	case 0x18: /* CAN */
		/* Cancel escape sequence */
		/* nothing to do here */
		break;
	case 0x1a: /* SUB */
		/* Discard current escape sequence and show err-sym */
		write_console(vte, 0xbf);
		break;
	case 0x1b: /* ESC */
		/* Invokes an escape sequence */
		/* nothing to do here */
		break;
	case 0x1f: /* DEL */
		/* Ignored */
		break;
	case 0x84: /* IND */
		/* Move down one row, perform scroll-up if needed */
		arcan_tui_move_down(vte->con, 1, true);
		break;
	case 0x85: /* NEL */
		/* CR/NL with scroll-up if needed */
		arcan_tui_newline(vte->con);
		break;
	case 0x88: /* HTS */
		/* Set tab stop at current position */
		arcan_tui_set_tabstop(vte->con);
		break;
	case 0x8d: /* RI */
		/* Move up one row, perform scroll-down if needed */
		arcan_tui_move_up(vte->con, 1, true);
		break;
	case 0x8e: /* SS2 */
		/* Temporarily map G2 into GL for next char only */
		vte->glt = &vte->g2;
		break;
	case 0x8f: /* SS3 */
		/* Temporarily map G3 into GL for next char only */
		vte->glt = &vte->g3;
		break;
	case 0x9a: /* DECID */
		/* Send device attributes response like ANSI DA */
		send_primary_da(vte);
		break;
	case 0x9c: /* ST */
		/* End control string */
		/* nothing to do here */
		break;
	default:
		llog_debug(vte, "unhandled control char %u", ctrl);
	}
}

static void do_clear(struct tsm_vte *vte)
{
	int i;

	vte->csi_argc = 0;
	for (i = 0; i < CSI_ARG_MAX; ++i)
		vte->csi_argv[i] = -1;
	vte->csi_flags = 0;
}

static void do_collect(struct tsm_vte *vte, uint32_t data)
{
	switch (data) {
	case '!':
		vte->csi_flags |= CSI_BANG;
		break;
	case '$':
		vte->csi_flags |= CSI_CASH;
		break;
	case '?':
		vte->csi_flags |= CSI_WHAT;
		break;
	case '>':
		vte->csi_flags |= CSI_GT;
		break;
	case ' ':
		vte->csi_flags |= CSI_SPACE;
		break;
	case '\'':
		vte->csi_flags |= CSI_SQUOTE;
		break;
	case '"':
		vte->csi_flags |= CSI_DQUOTE;
		break;
	case '*':
		vte->csi_flags |= CSI_MULT;
		break;
	case '+':
		vte->csi_flags |= CSI_PLUS;
		break;
	case '(':
		vte->csi_flags |= CSI_POPEN;
		break;
	case ')':
		vte->csi_flags |= CSI_PCLOSE;
		break;
	}
}

static void do_param(struct tsm_vte *vte, uint32_t data)
{
	int new;

	if (data == ';') {
		if (vte->csi_argc < CSI_ARG_MAX)
			vte->csi_argc++;
		return;
	}

	if (vte->csi_argc >= CSI_ARG_MAX)
		return;

	/* avoid integer overflows; max allowed value is 16384 anyway */
	if (vte->csi_argv[vte->csi_argc] > 0xffff)
		return;

	if (data >= '0' && data <= '9') {
		new = vte->csi_argv[vte->csi_argc];
		if (new <= 0)
			new = data - '0';
		else
			new = new * 10 + data - '0';
		vte->csi_argv[vte->csi_argc] = new;
	}
}

static bool set_charset(struct tsm_vte *vte, tsm_vte_charset *set)
{
	if (vte->csi_flags & CSI_POPEN)
		vte->g0 = set;
	else if (vte->csi_flags & CSI_PCLOSE)
		vte->g1 = set;
	else if (vte->csi_flags & CSI_MULT)
		vte->g2 = set;
	else if (vte->csi_flags & CSI_PLUS)
		vte->g3 = set;
	else
		return false;

	return true;
}

static void do_esc(struct tsm_vte *vte, uint32_t data)
{
	switch (data) {
	case 'B': /* map ASCII into G0-G3 */
		if (set_charset(vte, &tsm_vte_unicode_lower))
			return;
		break;
	case '<': /* map DEC supplemental into G0-G3 */
		if (set_charset(vte, &tsm_vte_dec_supplemental_graphics))
			return;
		break;
	case '0': /* map DEC special into G0-G3 */
		if (set_charset(vte, &tsm_vte_dec_special_graphics))
			return;
		break;
	case 'A': /* map British into G0-G3 */
		/* TODO: create British charset from DEC */
		if (set_charset(vte, &tsm_vte_unicode_upper))
			return;
		break;
	case '4': /* map Dutch into G0-G3 */
		/* TODO: create Dutch charset from DEC */
		if (set_charset(vte, &tsm_vte_unicode_upper))
			return;
		break;
	case 'C':
	case '5': /* map Finnish into G0-G3 */
		/* TODO: create Finnish charset from DEC */
		if (set_charset(vte, &tsm_vte_unicode_upper))
			return;
		break;
	case 'R': /* map French into G0-G3 */
		/* TODO: create French charset from DEC */
		if (set_charset(vte, &tsm_vte_unicode_upper))
			return;
		break;
	case 'Q': /* map French-Canadian into G0-G3 */
		/* TODO: create French-Canadian charset from DEC */
		if (set_charset(vte, &tsm_vte_unicode_upper))
			return;
		break;
	case 'K': /* map German into G0-G3 */
		/* TODO: create German charset from DEC */
		if (set_charset(vte, &tsm_vte_unicode_upper))
			return;
		break;
	case 'Y': /* map Italian into G0-G3 */
		/* TODO: create Italian charset from DEC */
		if (set_charset(vte, &tsm_vte_unicode_upper))
			return;
		break;
	case 'E':
	case '6': /* map Norwegian/Danish into G0-G3 */
		/* TODO: create Norwegian/Danish charset from DEC */
		if (set_charset(vte, &tsm_vte_unicode_upper))
			return;
		break;
	case 'Z': /* map Spanish into G0-G3 */
		/* TODO: create Spanish charset from DEC */
		if (set_charset(vte, &tsm_vte_unicode_upper))
			return;
		break;
	case 'H':
	case '7': /* map Swedish into G0-G3 */
		/* TODO: create Swedish charset from DEC */
		if (set_charset(vte, &tsm_vte_unicode_upper))
			return;
		break;
	case '=': /* map Swiss into G0-G3 */
		/* TODO: create Swiss charset from DEC */
		if (set_charset(vte, &tsm_vte_unicode_upper))
			return;
		break;
	case 'F':
		if (vte->csi_flags & CSI_SPACE) {
			/* S7C1T */
			/* Disable 8bit C1 mode */
			vte->flags &= ~FLAG_USE_C1;
			return;
		}
		break;
	case 'G':
		if (vte->csi_flags & CSI_SPACE) {
			/* S8C1T */
			/* Enable 8bit C1 mode */
			vte->flags |= FLAG_USE_C1;
			return;
		}
		break;
	}

	/* everything below is only valid without CSI flags */
	if (vte->csi_flags) {
		llog_debug(vte, "unhandled escape seq %u", data);
		return;
	}

	switch (data) {
	case 'D': /* IND */
		/* Move down one row, perform scroll-up if needed */
		arcan_tui_move_down(vte->con, 1, true);
		break;
	case 'E': /* NEL */
		/* CR/NL with scroll-up if needed */
		arcan_tui_newline(vte->con);
		break;
	case 'H': /* HTS */
		/* Set tab stop at current position */
		arcan_tui_set_tabstop(vte->con);
		break;
	case 'M': /* RI */
		/* Move up one row, perform scroll-down if needed */
		arcan_tui_move_up(vte->con, 1, true);
		break;
	case 'N': /* SS2 */
		/* Temporarily map G2 into GL for next char only */
		vte->glt = &vte->g2;
		break;
	case 'O': /* SS3 */
		/* Temporarily map G3 into GL for next char only */
		vte->glt = &vte->g3;
		break;
	case 'Z': /* DECID */
		/* Send device attributes response like ANSI DA */
		send_primary_da(vte);
		break;
	case '\\': /* ST */
		/* End control string */
		/* nothing to do here */
		break;
	case '~': /* LS1R */
		/* Invoke G1 into GR */
		vte->gr = &vte->g1;
		break;
	case 'n': /* LS2 */
		/* Invoke G2 into GL */
		vte->gl = &vte->g2;
		break;
	case '}': /* LS2R */
		/* Invoke G2 into GR */
		vte->gr = &vte->g2;
		break;
	case 'o': /* LS3 */
		/* Invoke G3 into GL */
		vte->gl = &vte->g3;
		break;
	case '|': /* LS3R */
		/* Invoke G3 into GR */
		vte->gr = &vte->g3;
		break;
	case '=': /* DECKPAM */
		/* Set application keypad mode */
		vte->flags |= FLAG_KEYPAD_APPLICATION_MODE;
		break;
	case '>': /* DECKPNM */
		/* Set numeric keypad mode */
		vte->flags &= ~FLAG_KEYPAD_APPLICATION_MODE;
		break;
	case 'c': /* RIS */
		/* hard reset */
		tsm_vte_hard_reset(vte);
		break;
	case '7': /* DECSC */
		/* save console state */
		save_state(vte);
		break;
	case '8': /* DECRC */
		/* restore console state */
		restore_state(vte);
		break;
	default:
		llog_debug(vte, "unhandled escape seq %u", data);
	}
}

static void csi_attribute(struct tsm_vte *vte)
{
	static const uint8_t bval[6] = { 0x00, 0x5f, 0x87, 0xaf, 0xd7, 0xff };
	unsigned int i, code, val;
	uint8_t cr = 0, cg = 0, cb = 0;

	if (vte->csi_argc <= 1 && vte->csi_argv[0] == -1) {
		vte->csi_argc = 1;
		vte->csi_argv[0] = 0;
	}

	for (i = 0; i < vte->csi_argc; ++i) {
		switch (vte->csi_argv[i]) {
		case -1:
			break;
		case 0:
			copy_fcolor(&vte->cattr, &vte->def_attr);
			copy_bcolor(&vte->cattr, &vte->def_attr);
			vte->cattr.bold = 0;
			vte->cattr.underline = 0;
			vte->cattr.inverse = 0;
			vte->cattr.blink = 0;
			vte->cattr.faint = 0;
			vte->cattr.italic = 0;
			vte->cattr.strikethrough = 0;
			break;
		case 1:
			vte->cattr.bold = 1;
		break;
		case 2:
			vte->cattr.faint = 1;
		break;
		case 3:
			vte->cattr.italic = 1;
		break;
		case 4:
			vte->cattr.underline = 1;
			break;
		case 5:
			vte->cattr.blink = 1;
			break;
		case 7:
			vte->cattr.inverse = 1;
			break;
		case 22:
			vte->cattr.bold = 0;
			vte->cattr.faint = 0;
			break;
		case 23:
			vte->cattr.italic = 0;
			break;
		case 24:
			vte->cattr.underline = 0;
			break;
		case 25:
			vte->cattr.blink = 0;
			break;
		case 27:
			vte->cattr.inverse = 0;
			break;
		case 30:
			vte->cattr.fccode = VTE_COLOR_BLACK;
			break;
		case 31:
			vte->cattr.fccode = VTE_COLOR_RED;
			break;
		case 32:
			vte->cattr.fccode = VTE_COLOR_GREEN;
			break;
		case 33:
			vte->cattr.fccode = VTE_COLOR_YELLOW;
			break;
		case 34:
			vte->cattr.fccode = VTE_COLOR_BLUE;
			break;
		case 35:
			vte->cattr.fccode = VTE_COLOR_MAGENTA;
			break;
		case 36:
			vte->cattr.fccode = VTE_COLOR_CYAN;
			break;
		case 37:
			vte->cattr.fccode = VTE_COLOR_LIGHT_GREY;
			break;
		case 39:
			copy_fcolor(&vte->cattr, &vte->def_attr);
			break;
		case 40:
			vte->cattr.bccode = VTE_COLOR_BLACK;
			break;
		case 41:
			vte->cattr.bccode = VTE_COLOR_RED;
			break;
		case 42:
			vte->cattr.bccode = VTE_COLOR_GREEN;
			break;
		case 43:
			vte->cattr.bccode = VTE_COLOR_YELLOW;
			break;
		case 44:
			vte->cattr.bccode = VTE_COLOR_BLUE;
			break;
		case 45:
			vte->cattr.bccode = VTE_COLOR_MAGENTA;
			break;
		case 46:
			vte->cattr.bccode = VTE_COLOR_CYAN;
			break;
		case 47:
			vte->cattr.bccode = VTE_COLOR_LIGHT_GREY;
			break;
		case 49:
			copy_bcolor(&vte->cattr, &vte->def_attr);
			break;
		case 90:
			vte->cattr.fccode = VTE_COLOR_DARK_GREY;
			break;
		case 91:
			vte->cattr.fccode = VTE_COLOR_LIGHT_RED;
			break;
		case 92:
			vte->cattr.fccode = VTE_COLOR_LIGHT_GREEN;
			break;
		case 93:
			vte->cattr.fccode = VTE_COLOR_LIGHT_YELLOW;
			break;
		case 94:
			vte->cattr.fccode = VTE_COLOR_LIGHT_BLUE;
			break;
		case 95:
			vte->cattr.fccode = VTE_COLOR_LIGHT_MAGENTA;
			break;
		case 96:
			vte->cattr.fccode = VTE_COLOR_LIGHT_CYAN;
			break;
		case 97:
			vte->cattr.fccode = VTE_COLOR_WHITE;
			break;
		case 100:
			vte->cattr.bccode = VTE_COLOR_DARK_GREY;
			break;
		case 101:
			vte->cattr.bccode = VTE_COLOR_LIGHT_RED;
			break;
		case 102:
			vte->cattr.bccode = VTE_COLOR_LIGHT_GREEN;
			break;
		case 103:
			vte->cattr.bccode = VTE_COLOR_LIGHT_YELLOW;
			break;
		case 104:
			vte->cattr.bccode = VTE_COLOR_LIGHT_BLUE;
			break;
		case 105:
			vte->cattr.bccode = VTE_COLOR_LIGHT_MAGENTA;
			break;
		case 106:
			vte->cattr.bccode = VTE_COLOR_LIGHT_CYAN;
			break;
		case 107:
			vte->cattr.bccode = VTE_COLOR_WHITE;
			break;
		case 38:
			/* fallthrough */
		case 48:
			val = vte->csi_argv[i];
			if (vte->csi_argv[i + 1] == 5) { // 256color mode
				if (i + 2 >= vte->csi_argc ||
					vte->csi_argv[i + 2] < 0) {
					llog_debug(vte, "invalid 256color SGR");
					break;
				}
				code = vte->csi_argv[i + 2];
				if (code < 16) {
					//nochange
				} else if (code < 232) {
					code -= 16;
					cb = bval[code % 6];
					code /= 6;
					cg = bval[code % 6];
					code /= 6;
					cr = bval[code % 6];
					code = -1;
				} else {
					code = (code - 232) * 10 + 8;
					cr = code;
					cg = code;
					cb = code;
					code = -1;
				}
				i += 2;
			} else if (vte->csi_argv[i + 1] == 2) {  // true color mode
				if (i + 4 >= vte->csi_argc ||
					vte->csi_argv[i + 2] < 0 ||
					vte->csi_argv[i + 3] < 0 ||
					vte->csi_argv[i + 4] < 0) {
						llog_debug(vte, "invalid true color SGR");
						break;
					}
				cr = vte->csi_argv[i + 2];
				cg = vte->csi_argv[i + 3];
				cb = vte->csi_argv[i + 4];
				code = -1;
				i += 4;
			} else {
				llog_debug(vte, "invalid SGR");
				break;
			}
			if (val == 38) {
				vte->cattr.fccode = code;
				vte->cattr.fr = cr;
				vte->cattr.fg = cg;
				vte->cattr.fb = cb;
			} else {
				vte->cattr.bccode = code;
				vte->cattr.br = cr;
				vte->cattr.bg = cg;
				vte->cattr.bb = cb;
			}
			break;
		default:
			llog_debug(vte, "unhandled SGR attr %i",
				   vte->csi_argv[i]);
		}
	}

	to_rgb(vte, &vte->cattr);
	if (vte->flags & FLAG_BACKGROUND_COLOR_ERASE_MODE)
		arcan_tui_defattr(vte->con, &vte->cattr);
}

static void csi_soft_reset(struct tsm_vte *vte)
{
	tsm_vte_reset(vte);
}

static void csi_compat_mode(struct tsm_vte *vte)
{
	/* always perform soft reset */
	csi_soft_reset(vte);

	if (vte->csi_argv[0] == 61) {
		/* Switching to VT100 compatibility mode. We do
		 * not support this mode, so ignore it. In fact,
		 * we are almost compatible to it, anyway, so
		 * there is no need to explicitly select it.
		 * However, we enable 7bit mode to avoid
		 * character-table problems */
		vte->flags |= FLAG_7BIT_MODE;
		vte->g0 = &tsm_vte_unicode_lower;
		vte->g1 = &tsm_vte_dec_supplemental_graphics;
	} else if (vte->csi_argv[0] == 62 ||
		   vte->csi_argv[0] == 63 ||
		   vte->csi_argv[0] == 64) {
		/* Switching to VT2/3/4 compatibility mode. We
		 * are always compatible with this so ignore it.
		 * We always send 7bit controls so we also do
		 * not care for the parameter value here that
		 * select the control-mode.
		 * VT220 defines argument 2 as 7bit mode but
		 * VT3xx up to VT5xx use it as 8bit mode. We
		 * choose to conform with the latter here.
		 * We also enable 8bit mode when VT220
		 * compatibility is requested explicitly. */
		if (vte->csi_argv[1] == 1 ||
		    vte->csi_argv[1] == 2)
			vte->flags |= FLAG_USE_C1;

		vte->flags |= FLAG_8BIT_MODE;
		vte->g0 = &tsm_vte_unicode_lower;
		vte->g1 = &tsm_vte_dec_supplemental_graphics;
	} else {
		llog_debug(vte, "unhandled DECSCL 'p' CSI %i, switching to utf-8 mode again",
			   vte->csi_argv[0]);
	}
}

static inline void set_reset_flag(struct tsm_vte *vte, bool set,
				  unsigned int flag)
{
	if (set)
		vte->flags |= flag;
	else
		vte->flags &= ~flag;
}

static void csi_mode(struct tsm_vte *vte, bool set)
{
	unsigned int i;

	for (i = 0; i < vte->csi_argc; ++i) {
		if (!(vte->csi_flags & CSI_WHAT)) {
			switch (vte->csi_argv[i]) {
			case -1:
				continue;
			case 2: /* KAM */
				set_reset_flag(vte, set,
					       FLAG_KEYBOARD_ACTION_MODE);
				continue;
			case 4: /* IRM */
				set_reset_flag(vte, set,
					       FLAG_INSERT_REPLACE_MODE);
				if (set)
					arcan_tui_set_flags(vte->con,
						TUI_INSERT_MODE);
				else
					arcan_tui_reset_flags(vte->con,
						TUI_INSERT_MODE);
				continue;
			case 12: /* SRM */
				set_reset_flag(vte, set,
					       FLAG_SEND_RECEIVE_MODE);
				continue;
			case 20: /* LNM */
				set_reset_flag(vte, set,
					       FLAG_LINE_FEED_NEW_LINE_MODE);
				continue;
			default:
				llog_debug(vte, "unknown non-DEC (Re)Set-Mode %d",
					   vte->csi_argv[i]);
				continue;
			}
		}

		switch (vte->csi_argv[i]) {
		case -1:
			continue;
		case 1: /* DECCKM */
			set_reset_flag(vte, set, FLAG_CURSOR_KEY_MODE);
			continue;
		case 2: /* DECANM */
			/* Select VT52 mode */
			/* We do not support VT52 mode. Is there any reason why
			 * we should support it? We ignore it here and do not
			 * mark it as to-do item unless someone has strong
			 * arguments to support it. */
			continue;
		case 3: /* DECCOLM */
			/* If set, select 132 column mode, otherwise use 80
			 * column mode. If neither is selected explicitly, we
			 * use dynamic mode, that is, we send SIGWCH when the
			 * size changes and we allow arbitrary buffer
			 * dimensions. On soft-reset, we automatically fall back
			 * to the default, that is, dynamic mode.
			 * Dynamic-mode can be forced to a static mode in the
			 * config. That is, every time dynamic-mode becomes
			 * active, the terminal will be set to the dimensions
			 * that were selected in the config. This allows setting
			 * a fixed size for the terminal regardless of the
			 * display size.
			 * TODO: Implement this */
			continue;
		case 4: /* DECSCLM */
			/* Select smooth scrolling. We do not support the
			 * classic smooth scrolling because we have a scrollback
			 * buffer. There is no need to implement smooth
			 * scrolling so ignore this here. */
			continue;
		case 5: /* DECSCNM */
			set_reset_flag(vte, set, FLAG_INVERSE_SCREEN_MODE);
			if (set)
				arcan_tui_set_flags(vte->con,
						TUI_INVERSE);
			else
				arcan_tui_reset_flags(vte->con,
						TUI_INVERSE);
			continue;
		case 6: /* DECOM */
			set_reset_flag(vte, set, FLAG_ORIGIN_MODE);
			if (set)
				arcan_tui_set_flags(vte->con,
						TUI_REL_ORIGIN);
			else
				arcan_tui_reset_flags(vte->con,
						TUI_REL_ORIGIN);
			continue;
		case 7: /* DECAWN */
			set_reset_flag(vte, set, FLAG_AUTO_WRAP_MODE);
			if (set)
				arcan_tui_set_flags(vte->con,
						TUI_AUTO_WRAP);
			else
				arcan_tui_reset_flags(vte->con,
						TUI_AUTO_WRAP);
			continue;
		case 8: /* DECARM */
			set_reset_flag(vte, set, FLAG_AUTO_REPEAT_MODE);
			continue;
		case 9: /* X10 mouse compatibility mode */
			// set_reset_flag(vte, set, FLAG_ */
			fprintf(stderr, "X10 mouse mode\n");
			continue;
		case 1000:
			vte->mstate = MOUSE_BUTTON;
			if (0)
		case 1002:
			vte->mstate = MOUSE_DRAG;
			if (0)
		case 1003:
			vte->mstate = MOUSE_MOTION;
			vte->mstate |= MOUSE_X10;
			if (!set)
				vte->mstate = 0;
			continue;
		case 1004:
/* TODO: report focus event */
			continue;
		case 1005:
/* TODO: UTF-8 Mouse Mode? */
			continue;
		case 1006:
			vte->mstate = (vte->mstate & (~MOUSE_PROTO)) |
				( set ? MOUSE_SGR : MOUSE_X10);
			continue;
		case 1015:
			vte->mstate = (vte->mstate & (~MOUSE_PROTO)) |
				( set ? MOUSE_RXVT : MOUSE_X10);
		break;
		case 12: /* blinking cursor */
			/* TODO: implement */
			continue;
		case 18: /* DECPFF */
			/* If set, a form feed (FF) is sent to the printer after
			 * every screen that is printed. We don't have printers
			 * these days directly attached to terminals so we
			 * ignore this here. */
			continue;
		case 19: /* DECPEX */
			/* If set, the full screen is printed instead of
			 * scrolling region only. We have no printer so ignore
			 * this mode. */
			continue;
		case 25: /* DECTCEM */
			set_reset_flag(vte, set, FLAG_TEXT_CURSOR_MODE);
			if (set)
				arcan_tui_reset_flags(vte->con,
						TUI_HIDE_CURSOR);
			else
				arcan_tui_set_flags(vte->con,
						TUI_HIDE_CURSOR);
			continue;
		case 42: /* DECNRCM */
			set_reset_flag(vte, set, FLAG_NATIONAL_CHARSET_MODE);
			continue;
		case 47: /* Alternate screen buffer */
			if (vte->flags & FLAG_TITE_INHIBIT_MODE)
				continue;

			if (set)
				arcan_tui_set_flags(vte->con,
						     TUI_ALTERNATE);
			else
				arcan_tui_reset_flags(vte->con,
						       TUI_ALTERNATE);
			continue;
		case 1047: /* Alternate screen buffer with post-erase */
			if (vte->flags & FLAG_TITE_INHIBIT_MODE)
				continue;

			if (set) {
				arcan_tui_set_flags(vte->con,
						     TUI_ALTERNATE);
			} else {
				arcan_tui_erase_screen(vte->con, false);
				arcan_tui_reset_flags(vte->con,
						       TUI_ALTERNATE);
			}
			continue;
		case 1048: /* Set/Reset alternate-screen buffer cursor */
			if (vte->flags & FLAG_TITE_INHIBIT_MODE)
				continue;

			if (set) {
					arcan_tui_cursorpos(vte->con,
						&vte->alt_cursor_x, &vte->alt_cursor_y);
			} else {
				arcan_tui_move_to(vte->con, vte->alt_cursor_x,
						   vte->alt_cursor_y);
			}
			continue;
		case 1049: /* Alternate screen buffer with pre-erase+cursor */
			if (vte->flags & FLAG_TITE_INHIBIT_MODE)
				continue;

			if (set) {
				arcan_tui_cursorpos(vte->con,
					&vte->alt_cursor_x, &vte->alt_cursor_y);
				arcan_tui_set_flags(vte->con,
						     TUI_ALTERNATE);
				arcan_tui_erase_screen(vte->con, false);
			} else {
				arcan_tui_reset_flags(vte->con,
						       TUI_ALTERNATE);
				arcan_tui_move_to(vte->con, vte->alt_cursor_x,
						   vte->alt_cursor_y);
			}
			continue;
		case 2004: /* Bracketed paste mode, pref.postf.paste with \e[200~ \e[201~ */
			set_reset_flag(vte, set, FLAG_PASTE_BRACKET);
			continue;
		default:
			llog_debug(vte, "unknown DEC %set-Mode %d",
				   set?"S":"Res", vte->csi_argv[i]);
			continue;
		}
	}
}

static void csi_dev_attr(struct tsm_vte *vte)
{
	if (vte->csi_argc <= 1 && vte->csi_argv[0] <= 0) {
		if (vte->csi_flags == 0) {
			send_primary_da(vte);
			return;
		} else if (vte->csi_flags & CSI_GT) {
			vte_write(vte, "\e[>1;1;0c", 9);
			return;
		}
	}

	llog_debug(vte, "unhandled DA: %x %d %d %d...", vte->csi_flags,
		   vte->csi_argv[0], vte->csi_argv[1], vte->csi_argv[2]);
}

static void csi_dsr(struct tsm_vte *vte)
{
	char buf[64];
	size_t x, y, len;

	if (vte->csi_argv[0] == 5) {
		vte_write(vte, "\e[0n", 4);
	} else if (vte->csi_argv[0] == 6) {
		arcan_tui_cursorpos(vte->con, &x, &y);
		len = snprintf(buf, sizeof(buf), "\e[%zu;%zuR", x+1, y+1);
		if (len >= sizeof(buf))
			vte_write(vte, "\e[0;0R", 6);
		else
			vte_write(vte, buf, len);
	}
}

static void do_csi(struct tsm_vte *vte, uint32_t data)
{
	int num, upper, lower;
	int x, y;
	bool protect;

	if (vte->csi_argc < CSI_ARG_MAX)
		vte->csi_argc++;

	switch (data) {
	case 'A': /* CUU */
		/* move cursor up */
		num = vte->csi_argv[0];
		if (num <= 0)
			num = 1;
		arcan_tui_move_up(vte->con, num, false);
		break;
	case 'B': /* CUD */
		/* move cursor down */
		num = vte->csi_argv[0];
		if (num <= 0)
			num = 1;
		arcan_tui_move_down(vte->con, num, false);
		break;
	case 'C': /* CUF */
		/* move cursor forward */
		num = vte->csi_argv[0];
		if (num <= 0)
			num = 1;
		arcan_tui_move_right(vte->con, num);
		break;
	case 'D': /* CUB */
		/* move cursor backward */
		num = vte->csi_argv[0];
		if (num <= 0)
			num = 1;
		arcan_tui_move_left(vte->con, num);
		break;
	case 'd':{ /* VPA */
		size_t cx, cy;
		/* Vertical Line Position Absolute */
		num = vte->csi_argv[0];
		if (num <= 0)
			num = 1;
<<<<<<< HEAD
		arcan_tui_cursorpos(vte->con, &cx, &cy);
		arcan_tui_move_to(vte->con, cx, num - 1);
		break;
	}
	case 'e':{ /* VPR */
		size_t cx, cy;
=======
		size_t cx, cy;
		arcan_tui_cursorpos(vte->con, &cx, &cy);
		x = cx; y = cy;
		arcan_tui_move_to(vte->con, x, num - 1);
		break;
	}
	case 'e':{ /* VPR */
>>>>>>> e88a0d1c
		/* Vertical Line Position Relative */
		num = vte->csi_argv[0];
		if (num <= 0)
			num = 1;
<<<<<<< HEAD
		arcan_tui_cursorpos(vte->con, &cx, &cy);
		arcan_tui_move_to(vte->con, cx, cy + num);
		break;
=======
		size_t cx, cy;
		arcan_tui_cursorpos(vte->con, &cx, &cy);
		x = cx; y = cy;
		arcan_tui_move_to(vte->con, x, y + num);
	break;
>>>>>>> e88a0d1c
	}
	case 'H': /* CUP */
	case 'f': /* HVP */
		/* position cursor */
		x = vte->csi_argv[0];
		if (x <= 0)
			x = 1;
		y = vte->csi_argv[1];
		if (y <= 0)
			y = 1;
		arcan_tui_move_to(vte->con, y - 1, x - 1);
		break;
	case 'G':{ /* CHA */
<<<<<<< HEAD
		size_t cx, cy;
=======
>>>>>>> e88a0d1c
		/* Cursor Character Absolute */
		num = vte->csi_argv[0];
		if (num <= 0)
			num = 1;
<<<<<<< HEAD
		arcan_tui_cursorpos(vte->con, &cx, &cy);
		arcan_tui_move_to(vte->con, num - 1, cy);
=======
		size_t cx, cy;
		arcan_tui_cursorpos(vte->con, &cx, &cy);
		x = cx; y = cy;
		arcan_tui_move_to(vte->con, num - 1, y);
>>>>>>> e88a0d1c
	break;
	}
	case 'J':
		if (vte->csi_flags & CSI_WHAT)
			protect = true;
		else
			protect = false;

		if (vte->csi_argv[0] <= 0)
			arcan_tui_erase_cursor_to_screen(vte->con,
							      protect);
		else if (vte->csi_argv[0] == 1)
			arcan_tui_erase_screen_to_cursor(vte->con,
							      protect);
		else if (vte->csi_argv[0] == 2)
			arcan_tui_erase_screen(vte->con, protect);
		else
			llog_debug(vte, "unknown parameter to CSI-J: %d",
				   vte->csi_argv[0]);
		break;
	case 'K':
		if (vte->csi_flags & CSI_WHAT)
			protect = true;
		else
			protect = false;

/*CTE: con, x, y, size_x - 1, cursor_y, protect) */
		if (vte->csi_argv[0] <= 0)
			arcan_tui_erase_cursor_to_end(vte->con, protect);
		else if (vte->csi_argv[0] == 1)
/* HTC: 0, cursor_y, cursor_x, cursor_y, protet) */
			arcan_tui_erase_home_to_cursor(vte->con, protect);
		else if (vte->csi_argv[0] == 2)
/* CL: 0, y, size_x - 1, y, protect */
			arcan_tui_erase_current_line(vte->con, protect);
		else
			llog_debug(vte, "unknown parameter to CSI-K: %d",
				   vte->csi_argv[0]);
		break;
	case 'X': /* ECH */
		/* erase characters */
		num = vte->csi_argv[0];
		if (num <= 0)
			num = 1;
		arcan_tui_erase_chars(vte->con, num);
		break;
	case 'm':
		csi_attribute(vte);
		break;
	case 'p':
		if (vte->csi_flags & CSI_GT) {
			/* xterm: select X11 visual cursor mode */
			csi_soft_reset(vte);
		} else if (vte->csi_flags & CSI_BANG) {
			/* DECSTR: Soft Reset */
			csi_soft_reset(vte);
		} else if (vte->csi_flags & CSI_CASH) {
			/* DECRQM: Request DEC Private Mode */
			/* If CSI_WHAT is set, then enable,
			 * otherwise disable */
			csi_soft_reset(vte);
		} else {
			/* DECSCL: Compatibility Level */
			/* Sometimes CSI_DQUOTE is set here, too */
			csi_compat_mode(vte);
		}
		break;
	case 'h': /* SM: Set Mode */
		csi_mode(vte, true);
		break;
	case 'l': /* RM: Reset Mode */
		csi_mode(vte, false);
		break;
	case 'r': /* DECSTBM */
		/* set margin size */
		upper = vte->csi_argv[0];
		if (upper < 0)
			upper = 0;
		lower = vte->csi_argv[1];
		if (lower < 0)
			lower = 0;
		arcan_tui_set_margins(vte->con, upper, lower);
		break;
	case 'c': /* DA */
		/* device attributes */
		csi_dev_attr(vte);
		break;
	case 'L': /* IL */
		/* insert lines */
		num = vte->csi_argv[0];
		if (num <= 0)
			num = 1;
		arcan_tui_insert_lines(vte->con, num);
		break;
	case 'M': /* DL */
		/* delete lines */
		num = vte->csi_argv[0];
		if (num <= 0)
			num = 1;
		arcan_tui_delete_lines(vte->con, num);
		break;
	case 'g': /* TBC */
		/* tabulation clear */
		num = vte->csi_argv[0];
		if (num <= 0)
			arcan_tui_reset_tabstop(vte->con);
		else if (num == 3)
			arcan_tui_reset_all_tabstops(vte->con);
		else
			llog_debug(vte, "invalid parameter %d to TBC CSI", num);
		break;
	case '@': /* ICH */
		/* insert characters */
		num = vte->csi_argv[0];
		if (num <= 0)
			num = 1;
		arcan_tui_insert_chars(vte->con, num);
		break;
	case 'P': /* DCH */
		/* delete characters */
		num = vte->csi_argv[0];
		if (num <= 0)
			num = 1;
		arcan_tui_delete_chars(vte->con, num);
		break;
	case 'Z': /* CBT */
		/* cursor horizontal backwards tab */
		num = vte->csi_argv[0];
		if (num <= 0)
			num = 1;
		arcan_tui_tab_left(vte->con, num);
		break;
	case 'I': /* CHT */
		/* cursor horizontal forward tab */
		num = vte->csi_argv[0];
		if (num <= 0)
			num = 1;
		arcan_tui_tab_right(vte->con, num);
		break;
	case 'n': /* DSR */
		/* device status reports */
		csi_dsr(vte);
		break;
	case 'S': /* SU */
		/* scroll up */
		num = vte->csi_argv[0];
		if (num <= 0)
			num = 1;
		arcan_tui_scroll_up(vte->con, num);
		break;
	case 'T': /* SD */
		/* scroll down */
		num = vte->csi_argv[0];
		if (num <= 0)
			num = 1;
		arcan_tui_scroll_down(vte->con, num);
		break;
	default:
		llog_debug(vte, "unhandled CSI sequence %c", data);
	}
}

/* map a character according to current GL and GR maps */
static uint32_t vte_map(struct tsm_vte *vte, uint32_t val)
{
	/* 32, 127, 160 and 255 map to identity like all values >255 */
	switch (val) {
	case 33 ... 126:
		if (vte->glt) {
			val = (**vte->glt)[val - 32];
			vte->glt = NULL;
		} else {
			val = (**vte->gl)[val - 32];
		}
		break;
	case 161 ... 254:
		if (vte->grt) {
			val = (**vte->grt)[val - 160];
			vte->grt = NULL;
		} else {
			val = (**vte->gr)[val - 160];
		}
		break;
	}

	return val;
}

/* perform parser action */
static void do_action(struct tsm_vte *vte, uint32_t data, int action)
{
	tsm_symbol_t sym;

	switch (action) {
		case ACTION_NONE:
			/* do nothing */
			return;
		case ACTION_IGNORE:
			/* ignore character */
			break;
		case ACTION_PRINT:
			sym = tsm_symbol_make(vte_map(vte, data));
			write_console(vte, sym);
			break;
		case ACTION_EXECUTE:
			do_execute(vte, data);
			break;
		case ACTION_CLEAR:
			do_clear(vte);
			break;
		case ACTION_COLLECT:
			do_collect(vte, data);
			break;
		case ACTION_PARAM:
			do_param(vte, data);
			break;
		case ACTION_ESC_DISPATCH:
			do_esc(vte, data);
			break;
		case ACTION_CSI_DISPATCH:
			do_csi(vte, data);
			break;
		case ACTION_DCS_START:
			break;
		case ACTION_DCS_COLLECT:
			break;
		case ACTION_DCS_END:
			break;
/* just dumbly buffer these and callback- forward to the frontend */
		case ACTION_OSC_START:
			vte->colbuf_pos = 0;
			break;
		case ACTION_OSC_COLLECT:
			vte->colbuf[vte->colbuf_pos] = data;
			if (vte->colbuf_pos < vte->colbuf_sz-1)
				vte->colbuf_pos++;
			break;
		case ACTION_OSC_END:
			if (vte->colbuf_pos && vte->strcb){
				vte->colbuf[vte->colbuf_pos] = '\0';
				vte->strcb(vte, TSM_GROUP_OSC, vte->colbuf, vte->colbuf_pos+1,
					vte->colbuf_pos == vte->colbuf_sz, vte->strcb_data);
			}
			break;
		default:
			llog_warn(vte, "invalid action %d", action);
	}
}

/* entry actions to be performed when entering the selected state */
static const int entry_action[] = {
	[STATE_CSI_ENTRY] = ACTION_CLEAR,
	[STATE_DCS_ENTRY] = ACTION_CLEAR,
	[STATE_DCS_PASS] = ACTION_DCS_START,
	[STATE_ESC] = ACTION_CLEAR,
	[STATE_OSC_STRING] = ACTION_OSC_START,
	[STATE_NUM] = ACTION_NONE,
};

/* exit actions to be performed when leaving the selected state */
static const int exit_action[] = {
	[STATE_DCS_PASS] = ACTION_DCS_END,
	[STATE_OSC_STRING] = ACTION_OSC_END,
	[STATE_NUM] = ACTION_NONE,
};

/* perform state transition and dispatch related actions */
static void do_trans(struct tsm_vte *vte, uint32_t data, int state, int act)
{
	if (state != STATE_NONE) {
		/* A state transition occurs. Perform exit-action,
		 * transition-action and entry-action. Even when performing a
		 * transition to the same state as the current state we do this.
		 * Use STATE_NONE if this is not the desired behavior.
		 */
		do_action(vte, data, exit_action[vte->state]);
		do_action(vte, data, act);
		do_action(vte, data, entry_action[state]);
		vte->state = state;
	} else {
		do_action(vte, data, act);
	}
}

/*
 * Escape sequence parser
 * This parses the new input character \data. It performs state transition and
 * calls the right callbacks for each action.
 */
static void parse_data(struct tsm_vte *vte, uint32_t raw)
{
	/* events that may occur in any state */
	switch (raw) {
		case 0x18:
		case 0x1a:
		case 0x80 ... 0x8f:
		case 0x91 ... 0x97:
		case 0x99:
		case 0x9a:
		case 0x9c:
			do_trans(vte, raw, STATE_GROUND, ACTION_EXECUTE);
			return;
		case 0x1b:
			do_trans(vte, raw, STATE_ESC, ACTION_NONE);
			return;
		case 0x98:
		case 0x9e:
		case 0x9f:
			do_trans(vte, raw, STATE_ST_IGNORE, ACTION_NONE);
			return;
		case 0x90:
			do_trans(vte, raw, STATE_DCS_ENTRY, ACTION_NONE);
			return;
		case 0x9d:
			do_trans(vte, raw, STATE_OSC_STRING, ACTION_NONE);
			return;
		case 0x9b:
			do_trans(vte, raw, STATE_CSI_ENTRY, ACTION_NONE);
			return;
	}

	/* events that depend on the current state */
	switch (vte->state) {
	case STATE_GROUND:
		switch (raw) {
		case 0x00 ... 0x17:
		case 0x19:
		case 0x1c ... 0x1f:
		case 0x80 ... 0x8f:
		case 0x91 ... 0x9a:
		case 0x9c:
			do_trans(vte, raw, STATE_NONE, ACTION_EXECUTE);
			return;
		case 0x20 ... 0x7f:
			do_trans(vte, raw, STATE_NONE, ACTION_PRINT);
			return;
		}
		do_trans(vte, raw, STATE_NONE, ACTION_PRINT);
		return;
	case STATE_ESC:
		switch (raw) {
		case 0x00 ... 0x17:
		case 0x19:
		case 0x1c ... 0x1f:
			do_trans(vte, raw, STATE_NONE, ACTION_EXECUTE);
			return;
		case 0x7f:
			do_trans(vte, raw, STATE_NONE, ACTION_IGNORE);
			return;
		case 0x20 ... 0x2f:
			do_trans(vte, raw, STATE_ESC_INT, ACTION_COLLECT);
			return;
		case 0x30 ... 0x4f:
		case 0x51 ... 0x57:
		case 0x59:
		case 0x5a:
		case 0x5c:
		case 0x60 ... 0x7e:
			do_trans(vte, raw, STATE_GROUND, ACTION_ESC_DISPATCH);
			return;
		case 0x5b:
			do_trans(vte, raw, STATE_CSI_ENTRY, ACTION_NONE);
			return;
		case 0x5d:
			do_trans(vte, raw, STATE_OSC_STRING, ACTION_NONE);
			return;
		case 0x50:
			do_trans(vte, raw, STATE_DCS_ENTRY, ACTION_NONE);
			return;
		case 0x58:
		case 0x5e:
		case 0x5f:
			do_trans(vte, raw, STATE_ST_IGNORE, ACTION_NONE);
			return;
		}
		do_trans(vte, raw, STATE_ESC_INT, ACTION_COLLECT);
		return;
	case STATE_ESC_INT:
		switch (raw) {
		case 0x00 ... 0x17:
		case 0x19:
		case 0x1c ... 0x1f:
			do_trans(vte, raw, STATE_NONE, ACTION_EXECUTE);
			return;
		case 0x20 ... 0x2f:
			do_trans(vte, raw, STATE_NONE, ACTION_COLLECT);
			return;
		case 0x7f:
			do_trans(vte, raw, STATE_NONE, ACTION_IGNORE);
			return;
		case 0x30 ... 0x7e:
			do_trans(vte, raw, STATE_GROUND, ACTION_ESC_DISPATCH);
			return;
		}
		do_trans(vte, raw, STATE_NONE, ACTION_COLLECT);
		return;
	case STATE_CSI_ENTRY:
		switch (raw) {
		case 0x00 ... 0x17:
		case 0x19:
		case 0x1c ... 0x1f:
			do_trans(vte, raw, STATE_NONE, ACTION_EXECUTE);
			return;
		case 0x7f:
			do_trans(vte, raw, STATE_NONE, ACTION_IGNORE);
			return;
		case 0x20 ... 0x2f:
			do_trans(vte, raw, STATE_CSI_INT, ACTION_COLLECT);
			return;
		case 0x3a:
			do_trans(vte, raw, STATE_CSI_IGNORE, ACTION_NONE);
			return;
		case 0x30 ... 0x39:
		case 0x3b:
			do_trans(vte, raw, STATE_CSI_PARAM, ACTION_PARAM);
			return;
		case 0x3c ... 0x3f:
			do_trans(vte, raw, STATE_CSI_PARAM, ACTION_COLLECT);
			return;
		case 0x40 ... 0x7e:
			do_trans(vte, raw, STATE_GROUND, ACTION_CSI_DISPATCH);
			return;
		}
		do_trans(vte, raw, STATE_CSI_IGNORE, ACTION_NONE);
		return;
	case STATE_CSI_PARAM:
		switch (raw) {
		case 0x00 ... 0x17:
		case 0x19:
		case 0x1c ... 0x1f:
			do_trans(vte, raw, STATE_NONE, ACTION_EXECUTE);
			return;
		case 0x30 ... 0x39:
		case 0x3b:
			do_trans(vte, raw, STATE_NONE, ACTION_PARAM);
			return;
		case 0x7f:
			do_trans(vte, raw, STATE_NONE, ACTION_IGNORE);
			return;
		case 0x3a:
		case 0x3c ... 0x3f:
			do_trans(vte, raw, STATE_CSI_IGNORE, ACTION_NONE);
			return;
		case 0x20 ... 0x2f:
			do_trans(vte, raw, STATE_CSI_INT, ACTION_COLLECT);
			return;
		case 0x40 ... 0x7e:
			do_trans(vte, raw, STATE_GROUND, ACTION_CSI_DISPATCH);
			return;
		}
		do_trans(vte, raw, STATE_CSI_IGNORE, ACTION_NONE);
		return;
	case STATE_CSI_INT:
		switch (raw) {
		case 0x00 ... 0x17:
		case 0x19:
		case 0x1c ... 0x1f:
			do_trans(vte, raw, STATE_NONE, ACTION_EXECUTE);
			return;
		case 0x20 ... 0x2f:
			do_trans(vte, raw, STATE_NONE, ACTION_COLLECT);
			return;
		case 0x7f:
			do_trans(vte, raw, STATE_NONE, ACTION_IGNORE);
			return;
		case 0x30 ... 0x3f:
			do_trans(vte, raw, STATE_CSI_IGNORE, ACTION_NONE);
			return;
		case 0x40 ... 0x7e:
			do_trans(vte, raw, STATE_GROUND, ACTION_CSI_DISPATCH);
			return;
		}
		do_trans(vte, raw, STATE_CSI_IGNORE, ACTION_NONE);
		return;
	case STATE_CSI_IGNORE:
		switch (raw) {
		case 0x00 ... 0x17:
		case 0x19:
		case 0x1c ... 0x1f:
			do_trans(vte, raw, STATE_NONE, ACTION_EXECUTE);
			return;
		case 0x20 ... 0x3f:
		case 0x7f:
			do_trans(vte, raw, STATE_NONE, ACTION_IGNORE);
			return;
		case 0x40 ... 0x7e:
			do_trans(vte, raw, STATE_GROUND, ACTION_NONE);
			return;
		}
		do_trans(vte, raw, STATE_NONE, ACTION_IGNORE);
		return;
	case STATE_DCS_ENTRY:
		switch (raw) {
		case 0x00 ... 0x17:
		case 0x19:
		case 0x1c ... 0x1f:
		case 0x7f:
			do_trans(vte, raw, STATE_NONE, ACTION_IGNORE);
			return;
		case 0x3a:
			do_trans(vte, raw, STATE_DCS_IGNORE, ACTION_NONE);
			return;
		case 0x20 ... 0x2f:
			do_trans(vte, raw, STATE_DCS_INT, ACTION_COLLECT);
			return;
		case 0x30 ... 0x39:
		case 0x3b:
			do_trans(vte, raw, STATE_DCS_PARAM, ACTION_PARAM);
			return;
		case 0x3c ... 0x3f:
			do_trans(vte, raw, STATE_DCS_PARAM, ACTION_COLLECT);
			return;
		case 0x40 ... 0x7e:
			do_trans(vte, raw, STATE_DCS_PASS, ACTION_NONE);
			return;
		}
		do_trans(vte, raw, STATE_DCS_PASS, ACTION_NONE);
		return;
	case STATE_DCS_PARAM:
		switch (raw) {
		case 0x00 ... 0x17:
		case 0x19:
		case 0x1c ... 0x1f:
		case 0x7f:
			do_trans(vte, raw, STATE_NONE, ACTION_IGNORE);
			return;
		case 0x30 ... 0x39:
		case 0x3b:
			do_trans(vte, raw, STATE_NONE, ACTION_PARAM);
			return;
		case 0x3a:
		case 0x3c ... 0x3f:
			do_trans(vte, raw, STATE_DCS_IGNORE, ACTION_NONE);
			return;
		case 0x20 ... 0x2f:
			do_trans(vte, raw, STATE_DCS_INT, ACTION_COLLECT);
			return;
		case 0x40 ... 0x7e:
			do_trans(vte, raw, STATE_DCS_PASS, ACTION_NONE);
			return;
		}
		do_trans(vte, raw, STATE_DCS_PASS, ACTION_NONE);
		return;
	case STATE_DCS_INT:
		switch (raw) {
		case 0x00 ... 0x17:
		case 0x19:
		case 0x1c ... 0x1f:
		case 0x7f:
			do_trans(vte, raw, STATE_NONE, ACTION_IGNORE);
			return;
		case 0x20 ... 0x2f:
			do_trans(vte, raw, STATE_NONE, ACTION_COLLECT);
			return;
		case 0x30 ... 0x3f:
			do_trans(vte, raw, STATE_DCS_IGNORE, ACTION_NONE);
			return;
		case 0x40 ... 0x7e:
			do_trans(vte, raw, STATE_DCS_PASS, ACTION_NONE);
			return;
		}
		do_trans(vte, raw, STATE_DCS_PASS, ACTION_NONE);
		return;
	case STATE_DCS_PASS:
		switch (raw) {
		case 0x00 ... 0x17:
		case 0x19:
		case 0x1c ... 0x1f:
		case 0x20 ... 0x7e:
			do_trans(vte, raw, STATE_NONE, ACTION_DCS_COLLECT);
			return;
		case 0x7f:
			do_trans(vte, raw, STATE_NONE, ACTION_IGNORE);
			return;
		case 0x9c:
			do_trans(vte, raw, STATE_GROUND, ACTION_NONE);
			return;
		}
		do_trans(vte, raw, STATE_NONE, ACTION_DCS_COLLECT);
		return;
	case STATE_DCS_IGNORE:
		switch (raw) {
		case 0x00 ... 0x17:
		case 0x19:
		case 0x1c ... 0x1f:
		case 0x20 ... 0x7f:
			do_trans(vte, raw, STATE_NONE, ACTION_IGNORE);
			return;
		case 0x9c:
			do_trans(vte, raw, STATE_GROUND, ACTION_NONE);
			return;
		}
		do_trans(vte, raw, STATE_NONE, ACTION_IGNORE);
		return;
	case STATE_OSC_STRING:
		switch (raw) {
		case 0x00 ... 0x06:
		case 0x08 ... 0x17:
		case 0x19:
		case 0x1c ... 0x1f:
			do_trans(vte, raw, STATE_NONE, ACTION_IGNORE);
			return;
		case 0x20 ... 0x7f:
			do_trans(vte, raw, STATE_NONE, ACTION_OSC_COLLECT);
			return;
		case 0x07:
		case 0x9c:
			do_trans(vte, raw, STATE_GROUND, ACTION_NONE);
			return;
		}
		do_trans(vte, raw, STATE_NONE, ACTION_OSC_COLLECT);
		return;
	case STATE_ST_IGNORE:
		switch (raw) {
		case 0x00 ... 0x17:
		case 0x19:
		case 0x1c ... 0x1f:
		case 0x20 ... 0x7f:
			do_trans(vte, raw, STATE_NONE, ACTION_IGNORE);
			return;
		case 0x9c:
			do_trans(vte, raw, STATE_GROUND, ACTION_NONE);
			return;
		}
		do_trans(vte, raw, STATE_NONE, ACTION_IGNORE);
		return;
	}

	llog_warn(vte, "unhandled input %u in state %d", raw, vte->state);
}

SHL_EXPORT
void tsm_vte_input(struct tsm_vte *vte, const char *u8, size_t len)
{
	int state;
	uint32_t ucs4;
	size_t i;

	if (!vte || !vte->con)
		return;

	++vte->parse_cnt;
	for (i = 0; i < len; ++i) {
		if (vte->flags & FLAG_7BIT_MODE) {
			if (u8[i] & 0x80)
				llog_debug(vte, "receiving 8bit character U+%d from pty while in 7bit mode",
					   (int)u8[i]);
			parse_data(vte, u8[i] & 0x7f);
		} else if (vte->flags & FLAG_8BIT_MODE) {
			parse_data(vte, u8[i]);
		} else {
			state = tsm_utf8_mach_feed(vte->mach, u8[i]);
			if (state == TSM_UTF8_ACCEPT ||
			    state == TSM_UTF8_REJECT) {
				ucs4 = tsm_utf8_mach_get(vte->mach);
				parse_data(vte, ucs4);
			}
		}
	}
}

SHL_EXPORT
void tsm_set_strhandler(struct tsm_vte *vte, tsm_str_cb cb, size_t limit, void* data)
{
	if (vte->strcb)
		vte->strcb(vte, TSM_GROUP_FREE, NULL, 0, false, vte->strcb_data);

	free(vte->colbuf);
	vte->colbuf = NULL;
	if (!cb)
		return;

	vte->colbuf = malloc(limit);
	if (!vte->colbuf){
		vte->strcb(vte, TSM_GROUP_FREE, NULL, 0, false, data);
		return;
	}

	vte->colbuf_sz = limit;
	vte->colbuf_pos = 0;
	vte->colbuf[0] = '\0';
	vte->strcb = cb;
	vte->strcb_data = data;
}

SHL_EXPORT
bool tsm_vte_handle_keyboard(struct tsm_vte *vte, uint32_t keysym,
			     uint32_t ascii, unsigned int mods,
			     uint32_t unicode)
{
	char val, u8[4];
	size_t len;
	uint32_t sym;

	/* MOD1 (mostly labeled 'Alt') prepends an escape character to every
	 * input that is sent by a key.
	 * TODO: Transform this huge handler into a lookup table to save a lot
	 * of code and make such modifiers easier to implement.
	 * Also check whether altSendsEscape should be the default (xterm
	 * disables this by default, why?) and whether we should implement the
	 * fallback shifting that xterm does. */
	if (mods & TSM_ALT_MASK)
		vte->flags |= FLAG_PREPEND_ESCAPE;

	/* A user might actually use multiple layouts for keyboard input. The
	 * @keysym variable contains the actual keysym that the user used. But
	 * if this keysym is not in the ascii range, the input handler does
	 * check all other layouts that the user specified whether one of them
	 * maps the key to some ASCII keysym and provides this via @ascii.
	 * We always use the real keysym except when handling CTRL+<XY>
	 * shortcuts we use the ascii keysym. This is for compatibility to xterm
	 * et. al. so ctrl+c always works regardless of the currently active
	 * keyboard layout.
	 * But if no ascii-sym is found, we still use the real keysym. */
	sym = ascii;
	if (!sym)
		sym = keysym;

	if (mods & TSM_CONTROL_MASK) {
		switch (sym) {
		case TUIK_2:
		case TUIK_SPACE:
			vte_write(vte, "\x00", 1);
			return true;
		case TUIK_A:
			vte_write(vte, "\x01", 1);
			return true;
		case TUIK_B:
			vte_write(vte, "\x02", 1);
			return true;
		case TUIK_C:
			vte_write(vte, "\x03", 1);
			return true;
		case TUIK_D:
			vte_write(vte, "\x04", 1);
			return true;
		case TUIK_E:
			vte_write(vte, "\x05", 1);
			return true;
		case TUIK_F:
			vte_write(vte, "\x06", 1);
			return true;
		case TUIK_G:
			vte_write(vte, "\x07", 1);
			return true;
		case TUIK_H:
			vte_write(vte, "\x08", 1);
			return true;
		case TUIK_I:
			vte_write(vte, "\x09", 1);
			return true;
		case TUIK_J:
			vte_write(vte, "\x0a", 1);
			return true;
		case TUIK_K:
			vte_write(vte, "\x0b", 1);
			return true;
		case TUIK_L:
			vte_write(vte, "\x0c", 1);
			return true;
		case TUIK_M:
			vte_write(vte, "\x0d", 1);
			return true;
		case TUIK_N:
			vte_write(vte, "\x0e", 1);
			return true;
		case TUIK_O:
			vte_write(vte, "\x0f", 1);
			return true;
		case TUIK_P:
			vte_write(vte, "\x10", 1);
			return true;
		case TUIK_Q:
			vte_write(vte, "\x11", 1);
			return true;
		case TUIK_R:
			vte_write(vte, "\x12", 1);
			return true;
		case TUIK_S:
			vte_write(vte, "\x13", 1);
			return true;
		case TUIK_T:
			vte_write(vte, "\x14", 1);
			return true;
		case TUIK_U:
			vte_write(vte, "\x15", 1);
			return true;
		case TUIK_V:
			vte_write(vte, "\x16", 1);
			return true;
		case TUIK_W:
			vte_write(vte, "\x17", 1);
			return true;
		case TUIK_X:
			vte_write(vte, "\x18", 1);
			return true;
		case TUIK_Y:
			vte_write(vte, "\x19", 1);
			return true;
		case TUIK_Z:
			vte_write(vte, "\x1a", 1);
			return true;
		case TUIK_3:
		case TUIK_KP_LEFTBRACE:
			vte_write(vte, "\x1b", 1);
			return true;
		case TUIK_4:
		case TUIK_BACKSLASH:
			vte_write(vte, "\x1c", 1);
			return true;
		case TUIK_5:
		case TUIK_KP_RIGHTBRACE:
			vte_write(vte, "\x1d", 1);
			return true;
		case TUIK_6:
		case TUIK_GRAVE:
			vte_write(vte, "\x1e", 1);
			return true;
		case TUIK_7:
		case TUIK_SLASH:
			vte_write(vte, "\x1f", 1);
			return true;
		case TUIK_8:
			vte_write(vte, "\x7f", 1);
			return true;
		}
	}

/* NOTE: arcan >typically< (this varies between platform ,but ideally) does NOT
 * deal with numlock as a valid state (or caps lock for that matter). Such
 * state is up to the running set of scripts to maintain. Therefore, the
 * translation here ACT as numlock and is always in its "special keys" mode and
 * the numbers should be provided in the UTF8 field rather than as state
 * dependent keysyms */
	switch (keysym) {
		case TUIK_BACKSPACE:
			vte_write(vte, "\x08", 1);
			return true;
		case TUIK_TAB:
			vte_write(vte, "\x09", 1);
			return true;
/*
 * Some X keysyms that we don't have access to:
 * LINEFEED, LeftTab
		case TUIK_ISO_Left_Tab:
			vte_write(vte, "\e[Z", 3);
			return true;
		case TUIK_RETURN:
			vte_write(vte, "\x0a", 1);
			return true;
*/
		case TUIK_CLEAR:
			vte_write(vte, "\x0b", 1);
			return true;
		/*
		 TODO: What should we do with this key? Sending XOFF is awful as
		       there is no simple way on modern keyboards to send XON
		       again. If someone wants this, we can re-eanble it and set
		       some flag.
		case TUIK_Pause:
			vte_write(vte, "\x13", 1);
			return true;
		*/
		/*
		 TODO: What should we do on scroll-lock? Sending 0x14 is what
		       the specs say but it is not used today the way most
		       users would expect so we disable it. If someone wants
		       this, we can re-enable it and set some flag.
		case TUIK_Scroll_Lock:
			vte_write(vte, "\x14", 1);
			return true;
		*/
		case TUIK_SYSREQ:
			vte_write(vte, "\x15", 1);
			return true;
		case TUIK_ESCAPE:
			vte_write(vte, "\x1b", 1);
			return true;
		case TUIK_KP_ENTER:
			if (vte->flags & FLAG_KEYPAD_APPLICATION_MODE) {
				vte_write(vte, "\eOM", 3);
				return true;
			}
			/* fallthrough */
		case TUIK_RETURN:
			if (vte->flags & FLAG_LINE_FEED_NEW_LINE_MODE)
				vte_write(vte, "\x0d\x0a", 2);
			else
				vte_write(vte, "\x0d", 1);
			return true;
		case TUIK_HOME:
		case TUIK_KP_7:
			if (vte->flags & FLAG_CURSOR_KEY_MODE)
				vte_write(vte, "\eOH", 3);
			else
				vte_write(vte, "\e[H", 3);
			return true;
		case TUIK_INSERT:
		case TUIK_KP_0:
			vte_write(vte, "\e[2~", 4);
			return true;
		case TUIK_DELETE:
		case TUIK_KP_PERIOD:
			vte_write(vte, "\e[3~", 4);
			return true;
		case TUIK_END:
		case TUIK_KP_1:
			if (vte->flags & FLAG_CURSOR_KEY_MODE)
				vte_write(vte, "\eOF", 3);
			else
				vte_write(vte, "\e[F", 3);
			return true;
		case TUIK_PAGEUP:
		case TUIK_KP_9:
			vte_write(vte, "\e[5~", 4);
			return true;
		case TUIK_PAGEDOWN:
		case TUIK_KP_3:
			vte_write(vte, "\e[6~", 4);
			return true;
		case TUIK_UP:
		case TUIK_KP_8:
			if (vte->flags & FLAG_CURSOR_KEY_MODE)
				vte_write(vte, "\eOA", 3);
			else
				vte_write(vte, "\e[A", 3);
			return true;
		case TUIK_DOWN:
		case TUIK_KP_2:
			if (vte->flags & FLAG_CURSOR_KEY_MODE)
				vte_write(vte, "\eOB", 3);
			else
				vte_write(vte, "\e[B", 3);
			return true;
		case TUIK_RIGHT:
		case TUIK_KP_6:
			if (vte->flags & FLAG_CURSOR_KEY_MODE)
				vte_write(vte, "\eOC", 3);
			else
				vte_write(vte, "\e[C", 3);
			return true;
		case TUIK_LEFT:
		case TUIK_KP_4:
			if (vte->flags & FLAG_CURSOR_KEY_MODE)
				vte_write(vte, "\eOD", 3);
			else
				vte_write(vte, "\e[D", 3);
			return true;
		case TUIK_KP_5:
			if (vte->flags & FLAG_KEYPAD_APPLICATION_MODE)
				vte_write(vte, "\eOu", 3);
			else
				vte_write(vte, "5", 1);
			return true;
		case TUIK_KP_MINUS:
			if (vte->flags & FLAG_KEYPAD_APPLICATION_MODE)
				vte_write(vte, "\eOm", 3);
			else
				vte_write(vte, "-", 1);
			return true;
		case TUIK_KP_EQUALS:
		case TUIK_KP_DIVIDE:
			if (vte->flags & FLAG_KEYPAD_APPLICATION_MODE)
				vte_write(vte, "\eOj", 3);
			else
				vte_write(vte, "/", 1);
			return true;
		case TUIK_KP_MULTIPLY:
			if (vte->flags & FLAG_KEYPAD_APPLICATION_MODE)
				vte_write(vte, "\eOo", 3);
			else
				vte_write(vte, "*", 1);
			return true;
		case TUIK_KP_PLUS:
			if (vte->flags & FLAG_KEYPAD_APPLICATION_MODE)
				vte_write(vte, "\eOk", 3);
			else
				vte_write(vte, "+", 1);
			return true;
/*		case TUIK_KP_Space:
			vte_write(vte, " ", 1);
			return true;
 */
	/* TODO: check what to transmit for functions keys when
		 * shift/ctrl etc. are pressed. Every terminal behaves
		 * differently here which is really weird.
		 * We now map F4 to F14 if shift is pressed and so on for all
		 * keys. However, such mappings should rather be done via
		 * xkb-configurations and we should instead add a flags argument
		 * to the CSIs as some of the keys here already do. */
		case TUIK_F1:
			if (mods & TSM_SHIFT_MASK)
				vte_write(vte, "\e[23~", 5);
			else
				vte_write(vte, "\eOP", 3);
			return true;
		case TUIK_F2:
			if (mods & TSM_SHIFT_MASK)
				vte_write(vte, "\e[24~", 5);
			else
				vte_write(vte, "\eOQ", 3);
			return true;
		case TUIK_F3:
			if (mods & TSM_SHIFT_MASK)
				vte_write(vte, "\e[25~", 5);
			else
				vte_write(vte, "\eOR", 3);
			return true;
		case TUIK_F4:
			if (mods & TSM_SHIFT_MASK)
				//vte_write(vte, "\e[1;2S", 6);
				vte_write(vte, "\e[26~", 5);
			else
				vte_write(vte, "\eOS", 3);
			return true;
		case TUIK_F5:
			if (mods & TSM_SHIFT_MASK)
				//vte_write(vte, "\e[15;2~", 7);
				vte_write(vte, "\e[28~", 5);
			else
				vte_write(vte, "\e[15~", 5);
			return true;
		case TUIK_F6:
			if (mods & TSM_SHIFT_MASK)
				//vte_write(vte, "\e[17;2~", 7);
				vte_write(vte, "\e[29~", 5);
			else
				vte_write(vte, "\e[17~", 5);
			return true;
		case TUIK_F7:
			if (mods & TSM_SHIFT_MASK)
				//vte_write(vte, "\e[18;2~", 7);
				vte_write(vte, "\e[31~", 5);
			else
				vte_write(vte, "\e[18~", 5);
			return true;
		case TUIK_F8:
			if (mods & TSM_SHIFT_MASK)
				//vte_write(vte, "\e[19;2~", 7);
				vte_write(vte, "\e[32~", 5);
			else
				vte_write(vte, "\e[19~", 5);
			return true;
		case TUIK_F9:
			if (mods & TSM_SHIFT_MASK)
				//vte_write(vte, "\e[20;2~", 7);
				vte_write(vte, "\e[33~", 5);
			else
				vte_write(vte, "\e[20~", 5);
			return true;
		case TUIK_F10:
			if (mods & TSM_SHIFT_MASK)
				//vte_write(vte, "\e[21;2~", 7);
				vte_write(vte, "\e[34~", 5);
			else
				vte_write(vte, "\e[21~", 5);
			return true;
		case TUIK_F11:
			if (mods & TSM_SHIFT_MASK)
				vte_write(vte, "\e[23;2~", 7);
			else
				vte_write(vte, "\e[23~", 5);
			return true;
		case TUIK_F12:
			if (mods & TSM_SHIFT_MASK)
				vte_write(vte, "\e[24;2~", 7);
			else
				vte_write(vte, "\e[24~", 5);
			return true;
	}

	if (unicode != TSM_VTE_INVALID) {
		if (vte->flags & FLAG_7BIT_MODE) {
			val = unicode;
			if (unicode & 0x80) {
				llog_debug(vte, "invalid keyboard input in 7bit mode U+%x; mapping to '?'",
					   unicode);
				val = '?';
			}
			vte_write(vte, &val, 1);
		} else if (vte->flags & FLAG_8BIT_MODE) {
			val = unicode;
			if (unicode > 0xff) {
				llog_debug(vte, "invalid keyboard input in 8bit mode U+%x; mapping to '?'",
					   unicode);
				val = '?';
			}
			vte_write_raw(vte, &val, 1);
		}
/*
		this should already be handled in arcan- vte
		else {
			len = tsm_ucs4_to_utf8(tsm_symbol_make(unicode), u8);
			vte_write_raw(vte, u8, len);
		}
 */
		return true;
	}

	vte->flags &= ~FLAG_PREPEND_ESCAPE;
	return false;
}<|MERGE_RESOLUTION|>--- conflicted
+++ resolved
@@ -1721,19 +1721,10 @@
 		arcan_tui_move_left(vte->con, num);
 		break;
 	case 'd':{ /* VPA */
-		size_t cx, cy;
 		/* Vertical Line Position Absolute */
 		num = vte->csi_argv[0];
 		if (num <= 0)
 			num = 1;
-<<<<<<< HEAD
-		arcan_tui_cursorpos(vte->con, &cx, &cy);
-		arcan_tui_move_to(vte->con, cx, num - 1);
-		break;
-	}
-	case 'e':{ /* VPR */
-		size_t cx, cy;
-=======
 		size_t cx, cy;
 		arcan_tui_cursorpos(vte->con, &cx, &cy);
 		x = cx; y = cy;
@@ -1741,22 +1732,15 @@
 		break;
 	}
 	case 'e':{ /* VPR */
->>>>>>> e88a0d1c
 		/* Vertical Line Position Relative */
 		num = vte->csi_argv[0];
 		if (num <= 0)
 			num = 1;
-<<<<<<< HEAD
-		arcan_tui_cursorpos(vte->con, &cx, &cy);
-		arcan_tui_move_to(vte->con, cx, cy + num);
-		break;
-=======
 		size_t cx, cy;
 		arcan_tui_cursorpos(vte->con, &cx, &cy);
 		x = cx; y = cy;
 		arcan_tui_move_to(vte->con, x, y + num);
 	break;
->>>>>>> e88a0d1c
 	}
 	case 'H': /* CUP */
 	case 'f': /* HVP */
@@ -1770,23 +1754,14 @@
 		arcan_tui_move_to(vte->con, y - 1, x - 1);
 		break;
 	case 'G':{ /* CHA */
-<<<<<<< HEAD
-		size_t cx, cy;
-=======
->>>>>>> e88a0d1c
 		/* Cursor Character Absolute */
 		num = vte->csi_argv[0];
 		if (num <= 0)
 			num = 1;
-<<<<<<< HEAD
-		arcan_tui_cursorpos(vte->con, &cx, &cy);
-		arcan_tui_move_to(vte->con, num - 1, cy);
-=======
 		size_t cx, cy;
 		arcan_tui_cursorpos(vte->con, &cx, &cy);
 		x = cx; y = cy;
 		arcan_tui_move_to(vte->con, num - 1, y);
->>>>>>> e88a0d1c
 	break;
 	}
 	case 'J':
